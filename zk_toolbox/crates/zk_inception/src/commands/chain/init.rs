--- conflicted
+++ resolved
@@ -34,21 +34,15 @@
     consts::AMOUNT_FOR_DISTRIBUTION_TO_WALLETS,
     messages::{
         msg_initializing_chain, MSG_ACCEPTING_ADMIN_SPINNER, MSG_CHAIN_INITIALIZED,
-<<<<<<< HEAD
-        MSG_CHAIN_NOT_FOUND_ERR, MSG_DA_PAIR_REGISTRATION_SPINNER, MSG_DISTRIBUTING_ETH_SPINNER,
-        MSG_GENESIS_DATABASE_ERR, MSG_MINT_BASE_TOKEN_SPINNER,
-        MSG_PORTAL_FAILED_TO_CREATE_CONFIG_ERR, MSG_REGISTERING_CHAIN_SPINNER, MSG_SELECTED_CONFIG,
-        MSG_UPDATING_TOKEN_MULTIPLIER_SETTER_SPINNER,
-=======
         MSG_CHAIN_NOT_FOUND_ERR, MSG_DISTRIBUTING_ETH_SPINNER, MSG_GENESIS_DATABASE_ERR,
         MSG_MINT_BASE_TOKEN_SPINNER, MSG_PORTAL_FAILED_TO_CREATE_CONFIG_ERR, MSG_PORTS_CONFIG_ERR,
         MSG_REGISTERING_CHAIN_SPINNER, MSG_SELECTED_CONFIG,
         MSG_UPDATING_TOKEN_MULTIPLIER_SETTER_SPINNER, MSG_WALLET_TOKEN_MULTIPLIER_SETTER_NOT_FOUND,
+        MSG_DA_PAIR_REGISTRATION_SPINNER
     },
     utils::{
         consensus::{generate_consensus_keys, get_consensus_config, get_consensus_secrets},
         forge::{check_the_balance, fill_forge_private_key},
->>>>>>> 6bbbce80
     },
 };
 
@@ -130,45 +124,25 @@
     .await?;
     spinner.finish();
 
-<<<<<<< HEAD
-    // FIXME: token multiplier setter is not supported yet
-    // let spinner = Spinner::new(MSG_UPDATING_TOKEN_MULTIPLIER_SETTER_SPINNER);
-    // set_token_multiplier_setter(
-    //     shell,
-    //     ecosystem_config,
-    //     chain_config.get_wallets_config()?.governor_private_key(),
-    //     contracts_config.l1.chain_admin_addr,
-    //     ecosystem_config
-    //         .get_wallets()
-    //         .unwrap()
-    //         .token_multiplier_setter
-    //         .address,
-    //     &init_args.forge_args.clone(),
-    //     init_args.l1_rpc_url.clone(),
-    // )
-    // .await?;
-    // spinner.finish();
-=======
-    if chain_config.base_token != BaseToken::eth() {
-        let spinner = Spinner::new(MSG_UPDATING_TOKEN_MULTIPLIER_SETTER_SPINNER);
-        set_token_multiplier_setter(
-            shell,
-            ecosystem_config,
-            chain_config.get_wallets_config()?.governor_private_key(),
-            contracts_config.l1.chain_admin_addr,
-            chain_config
-                .get_wallets_config()
-                .unwrap()
-                .token_multiplier_setter
-                .context(MSG_WALLET_TOKEN_MULTIPLIER_SETTER_NOT_FOUND)?
-                .address,
-            &init_args.forge_args.clone(),
-            init_args.l1_rpc_url.clone(),
-        )
-        .await?;
-        spinner.finish();
-    }
->>>>>>> 6bbbce80
+    // if chain_config.base_token != BaseToken::eth() {
+    //     let spinner = Spinner::new(MSG_UPDATING_TOKEN_MULTIPLIER_SETTER_SPINNER);
+    //     set_token_multiplier_setter(
+    //         shell,
+    //         ecosystem_config,
+    //         chain_config.get_wallets_config()?.governor_private_key(),
+    //         contracts_config.l1.chain_admin_addr,
+    //         chain_config
+    //             .get_wallets_config()
+    //             .unwrap()
+    //             .token_multiplier_setter
+    //             .context(MSG_WALLET_TOKEN_MULTIPLIER_SETTER_NOT_FOUND)?
+    //             .address,
+    //         &init_args.forge_args.clone(),
+    //         init_args.l1_rpc_url.clone(),
+    //     )
+    //     .await?;
+    //     spinner.finish();
+    // }
 
     deploy_l2_contracts::deploy_l2_contracts(
         shell,
@@ -180,7 +154,6 @@
     .await?;
     contracts_config.save_with_base_path(shell, &chain_config.configs)?;
 
-<<<<<<< HEAD
     // TODO: move it into a separate func
     let validium_mode =
         chain_config.l1_batch_commit_data_generator_mode == L1BatchCommitmentMode::Validium;
@@ -205,7 +178,7 @@
     )
     .await?;
     spinner.finish();
-=======
+    
     if let Some(true) = chain_config.legacy_bridge {
         setup_legacy_bridge(
             shell,
@@ -216,7 +189,6 @@
         )
         .await?;
     }
->>>>>>> 6bbbce80
 
     if init_args.deploy_paymaster {
         deploy_paymaster::deploy_paymaster(
