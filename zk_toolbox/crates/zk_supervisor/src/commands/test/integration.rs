--- conflicted
+++ resolved
@@ -39,18 +39,13 @@
         .init_test_wallet(&ecosystem_config, &chain_config)
         .await?;
 
-<<<<<<< HEAD
-    let mut command = cmd!(shell, "yarn jest --forceExit --testTimeout 350000")
-        .env("CHAIN_NAME", ecosystem_config.default_chain);
-=======
     let test_pattern = args.test_pattern;
     let mut command = cmd!(
         shell,
-        "yarn jest --forceExit --testTimeout 120000 -t {test_pattern...}"
+        "yarn jest --forceExit --testTimeout 350000 -t {test_pattern...}"
     )
     .env("CHAIN_NAME", ecosystem_config.current_chain())
     .env("MASTER_WALLET_PK", wallets.get_test_pk(&chain_config)?);
->>>>>>> f2d72102
 
     if args.external_node {
         command = command.env("EXTERNAL_NODE", format!("{:?}", args.external_node))
