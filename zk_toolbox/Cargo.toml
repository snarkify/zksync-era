--- conflicted
+++ resolved
@@ -37,10 +37,7 @@
 zksync_consensus_crypto = "=0.3.0"
 zksync_protobuf = "=0.3.0"
 zksync_types = { path = "../core/lib/types" }
-<<<<<<< HEAD
-=======
 zksync_web3_decl = { path = "../core/lib/web3_decl" }
->>>>>>> dfe03d31
 
 # External dependencies
 anyhow = "1.0.82"
