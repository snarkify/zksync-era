name: Workflow template for CI jobs for Core Components
on:
  workflow_call:
    inputs:
      compilers:
        description: "JSON of required compilers and their versions"
        type: string
        required: false
        default: '[{ "zksolc": ["1.3.14", "1.3.16", "1.3.17", "1.3.1", "1.3.7", "1.3.18", "1.3.19", "1.3.21"] } , { "zkvyper": ["1.3.13"] }]'

jobs:
  lint:
    name: lint
    uses: ./.github/workflows/ci-core-lint-reusable.yml
  unit-tests:
    runs-on: [ matterlabs-ci-runner-highmem-long ]

    steps:
      - uses: actions/checkout@a5ac7e51b41094c92402da3b24376905380afc29 # v4
        with:
          submodules: "recursive"
          fetch-depth: 0

      - name: Setup environment
        run: |
          echo ZKSYNC_HOME=$(pwd) >> $GITHUB_ENV
          echo $(pwd)/bin >> $GITHUB_PATH
          echo IN_DOCKER=1 >> .env
          echo "SCCACHE_GCS_BUCKET=matterlabs-infra-sccache-storage" >> .env
          echo "SCCACHE_GCS_SERVICE_ACCOUNT=gha-ci-runners@matterlabs-infra.iam.gserviceaccount.com" >> .env
          echo "SCCACHE_GCS_RW_MODE=READ_WRITE" >> .env
          echo "RUSTC_WRAPPER=sccache" >> .env

      # TODO: Remove when we after upgrade of hardhat-plugins
      - name: pre-download compilers
        run: |
          # Download needed versions of vyper compiler
          # Not sanitized due to unconventional path and tags
          mkdir -p ./hardhat-nodejs/compilers-v2/vyper/linux
          wget -nv -O ./hardhat-nodejs/compilers-v2/vyper/linux/0.3.10 https://github.com/vyperlang/vyper/releases/download/v0.3.10/vyper.0.3.10+commit.91361694.linux
          wget -nv -O ./hardhat-nodejs/compilers-v2/vyper/linux/0.3.3 https://github.com/vyperlang/vyper/releases/download/v0.3.3/vyper.0.3.3+commit.48e326f0.linux
          chmod +x  ./hardhat-nodejs/compilers-v2/vyper/linux/0.3.10
          chmod +x  ./hardhat-nodejs/compilers-v2/vyper/linux/0.3.3

          COMPILERS_JSON='${{ inputs.compilers }}'
          echo "$COMPILERS_JSON" | jq -r '.[] | to_entries[] | .key as $compiler | .value[] | "\(.),\($compiler)"' | while IFS=, read -r version compiler; do
            mkdir -p "./hardhat-nodejs/compilers-v2/$compiler"
            wget -nv -O "./hardhat-nodejs/compilers-v2/$compiler/${compiler}-v${version}" "https://github.com/matter-labs/${compiler}-bin/releases/download/v${version}/${compiler}-linux-amd64-musl-v${version}"
            chmod +x "./hardhat-nodejs/compilers-v2/$compiler/${compiler}-v${version}"
          done

      - name: Start services
        run: |
          ci_localnet_up

      - name: Init
        run: |
          ci_run run_retried rustup show
      
      - name: Install zkstack
        run: |
          ci_run ./zkstack_cli/zkstackup/install -g --path ./zkstack_cli/zkstackup/zkstackup
          ci_run zkstackup -g --local

      - name: Build contracts
        run: |
          ci_run zkstack dev contracts

      - name: Contracts unit tests
        run: ci_run yarn l1-contracts test

      - name: Rust unit tests
        run: |
          ci_run zkstack dev test rust
          # Benchmarks are not tested by `cargo nextest` unless specified explicitly, and even then `criterion` harness is incompatible
          # with how `cargo nextest` runs tests. Thus, we run criterion-based benchmark tests manually.
          ci_run cargo test --release -p vm-benchmark --bench oneshot --bench batch

  loadtest:
    runs-on: [ matterlabs-ci-runner-high-performance ]
    strategy:
      fail-fast: false
      matrix:
        vm_mode: [ "OLD", "NEW" ]

    steps:
      - uses: actions/checkout@a5ac7e51b41094c92402da3b24376905380afc29 # v4
        with:
          submodules: "recursive"
          fetch-depth: 0

      - name: Setup environment
        run: |
          echo ZKSYNC_HOME=$(pwd) >> $GITHUB_ENV
          echo $(pwd)/bin >> $GITHUB_PATH
          echo IN_DOCKER=1 >> .env
          echo "SCCACHE_GCS_BUCKET=matterlabs-infra-sccache-storage" >> .env
          echo "SCCACHE_GCS_SERVICE_ACCOUNT=gha-ci-runners@matterlabs-infra.iam.gserviceaccount.com" >> .env
          echo "SCCACHE_GCS_RW_MODE=READ_WRITE" >> .env
          echo "RUSTC_WRAPPER=sccache" >> .env

      - name: Loadtest configuration
        run: |
          echo EXPECTED_TX_COUNT=${{ matrix.vm_mode == 'NEW' && 21000 || 16000 }} >> .env
          echo ACCOUNTS_AMOUNT="100" >> .env
          echo MAX_INFLIGHT_TXS="10" >> .env
          echo SYNC_API_REQUESTS_LIMIT="15" >> .env
          echo FAIL_FAST=true >> .env
          echo IN_DOCKER=1 >> .env

      - name: Start services
        run: |
          ci_localnet_up
          ci_run sccache --start-server

      - name: Init
        run: |
          ci_run git config --global --add safe.directory /usr/src/zksync
          ci_run git config --global --add safe.directory /usr/src/zksync/sdk/binaryen
          ci_run git config --global --add safe.directory /usr/src/zksync/contracts/system-contracts
          ci_run git config --global --add safe.directory /usr/src/zksync/contracts

      - name: Install zkstack
        run: |
          ci_run ./zkstack_cli/zkstackup/install -g --path ./zkstack_cli/zkstackup/zkstackup || true
          ci_run zkstackup -g --local
  

      - name: Create and initialize legacy chain
        run: |
          ci_run zkstack chain create \
            --chain-name legacy \
            --chain-id sequential \
            --prover-mode no-proofs \
            --wallet-creation localhost \
            --l1-batch-commit-data-generator-mode rollup \
            --base-token-address 0x0000000000000000000000000000000000000001 \
            --base-token-price-nominator 1 \
            --base-token-price-denominator 1 \
            --set-as-default false \
            --ignore-prerequisites \
            --legacy-bridge

<<<<<<< HEAD
          ci_run zk_inception ecosystem init --dev --verbose
=======
          ci_run zkstack ecosystem init --dev --verbose
          ci_run zkstack dev contracts --test-contracts
>>>>>>> bd4b9f71

      # `sleep 60` because we need to wait until server added all the tokens
      - name: Run server
        run: |
          ci_run zkstack dev config-writer --path ${{ matrix.vm_mode == 'NEW' && 'etc/env/file_based/overrides/tests/loadtest-new.yaml' || 'etc/env/file_based/overrides/tests/loadtest-old.yaml' }} --chain legacy
          ci_run zkstack server --uring --chain=legacy --components api,tree,eth,state_keeper,housekeeper,commitment_generator,vm_runner_protective_reads &>server.log &
          ci_run sleep 60

      - name: Perform loadtest
        run: ci_run zkstack dev t loadtest -v --chain=legacy

      - name: Show server.log logs
        if: always()
        run: ci_run cat server.log || true

      - name: Show sccache logs
        if: always()
        run: |
          ci_run sccache --show-stats || true
          ci_run cat /tmp/sccache_log.txt || true

  integration-tests:
    runs-on: [ matterlabs-ci-runner-ultra-performance ]
    steps:
      - uses: actions/checkout@a5ac7e51b41094c92402da3b24376905380afc29 # v4
        with:
          submodules: "recursive"
          fetch-depth: 0


      - name: Setup environment
        run: |
          echo ZKSYNC_HOME=$(pwd) >> $GITHUB_ENV
          echo $(pwd)/bin >> $GITHUB_PATH
          echo IN_DOCKER=1 >> .env
          echo "SCCACHE_GCS_BUCKET=matterlabs-infra-sccache-storage" >> .env
          echo "SCCACHE_GCS_SERVICE_ACCOUNT=gha-ci-runners@matterlabs-infra.iam.gserviceaccount.com" >> .env
          echo "SCCACHE_GCS_RW_MODE=READ_WRITE" >> .env
          echo "RUSTC_WRAPPER=sccache" >> .env
          echo "GITHUB_TOKEN=${{ secrets.GITHUB_TOKEN }}" >> .env
          echo RUN_CONTRACT_VERIFICATION_TEST=true >> $GITHUB_ENV

      - name: Start services
        run: |
          ci_localnet_up

      - name: Install zkstack
        run: |
          ci_run ./zkstack_cli/zkstackup/install -g --path ./zkstack_cli/zkstackup/zkstackup || true
          ci_run zkstackup -g --local
  
      - name: Create log directories
        run: |
          SERVER_LOGS_DIR=logs/server
          INTEGRATION_TESTS_LOGS_DIR=logs/integration_tests
          INTEGRATION_TESTS_EN_LOGS_DIR=logs/integration_tests/en
          SNAPSHOT_RECOVERY_LOGS_DIR=logs/snapshot_recovery/
          GENESIS_RECOVERY_LOGS_DIR=logs/genesis_recovery/
          EXTERNAL_NODE_LOGS_DIR=logs/external_node
          FEES_LOGS_DIR=logs/fees
          REVERT_LOGS_DIR=logs/revert

          mkdir -p $SERVER_LOGS_DIR
          mkdir -p $INTEGRATION_TESTS_LOGS_DIR
          mkdir -p $INTEGRATION_TESTS_EN_LOGS_DIR
          mkdir -p $SNAPSHOT_RECOVERY_LOGS_DIR
          mkdir -p $GENESIS_RECOVERY_LOGS_DIR
          mkdir -p $EXTERNAL_NODE_LOGS_DIR
          mkdir -p $FEES_LOGS_DIR
          mkdir -p $REVERT_LOGS_DIR

          echo "SERVER_LOGS_DIR=$SERVER_LOGS_DIR" >> $GITHUB_ENV
          echo "INTEGRATION_TESTS_LOGS_DIR=$INTEGRATION_TESTS_LOGS_DIR" >> $GITHUB_ENV
          echo "INTEGRATION_TESTS_EN_LOGS_DIR=$INTEGRATION_TESTS_EN_LOGS_DIR" >> $GITHUB_ENV
          echo "SNAPSHOT_RECOVERY_LOGS_DIR=$SNAPSHOT_RECOVERY_LOGS_DIR" >> $GITHUB_ENV
          echo "GENESIS_RECOVERY_LOGS_DIR=$GENESIS_RECOVERY_LOGS_DIR" >> $GITHUB_ENV
          echo "EXTERNAL_NODE_LOGS_DIR=$EXTERNAL_NODE_LOGS_DIR" >> $GITHUB_ENV
          echo "FEES_LOGS_DIR=$FEES_LOGS_DIR" >> $GITHUB_ENV
          echo "REVERT_LOGS_DIR=$REVERT_LOGS_DIR" >> $GITHUB_ENV

      - name: Initialize ecosystem
        run: |
          ci_run git config --global --add safe.directory /usr/src/zksync
          ci_run git config --global --add safe.directory /usr/src/zksync/contracts/system-contracts
          ci_run git config --global --add safe.directory /usr/src/zksync/contracts

          ci_run zkstack ecosystem init --deploy-paymaster --deploy-erc20 \
          --deploy-ecosystem --l1-rpc-url=http://localhost:8545 \
          --server-db-url=postgres://postgres:notsecurepassword@localhost:5432 \
          --server-db-name=zksync_server_localhost_era \
          --ignore-prerequisites --verbose \
          --observability=false

      - name: Read Custom Token address and set as environment variable
        run: |
          CUSTOM_TOKEN_ADDRESS=$(awk -F": " '/tokens:/ {found_tokens=1} found_tokens && /DAI:/ {found_dai=1} found_dai && /address:/ {print $2; exit}' ./configs/erc20.yaml)
          echo "CUSTOM_TOKEN_ADDRESS=$CUSTOM_TOKEN_ADDRESS"
          echo "CUSTOM_TOKEN_ADDRESS=$CUSTOM_TOKEN_ADDRESS" >> $GITHUB_ENV

      - name: Create and initialize Validium chain
        run: |
          ci_run zkstack chain create \
          --chain-name validium \
          --chain-id sequential \
          --prover-mode no-proofs \
          --wallet-creation localhost \
          --l1-batch-commit-data-generator-mode validium \
          --base-token-address 0x0000000000000000000000000000000000000001 \
          --base-token-price-nominator 1 \
          --base-token-price-denominator 1 \
          --set-as-default false \
          --ignore-prerequisites

          ci_run zkstack chain init \
          --deploy-paymaster \
          --l1-rpc-url=http://localhost:8545 \
          --server-db-url=postgres://postgres:notsecurepassword@localhost:5432 \
          --server-db-name=zksync_server_localhost_validium \
          --chain validium

      - name: Create and initialize chain with Custom Token
        run: |
          ci_run zkstack chain create \
          --chain-name custom_token \
          --chain-id sequential \
          --prover-mode no-proofs \
          --wallet-creation localhost \
          --l1-batch-commit-data-generator-mode rollup \
          --base-token-address ${{ env.CUSTOM_TOKEN_ADDRESS }} \
          --base-token-price-nominator 3 \
          --base-token-price-denominator 2 \
          --set-as-default false \
          --ignore-prerequisites

          ci_run zkstack chain init \
          --deploy-paymaster \
          --l1-rpc-url=http://localhost:8545 \
          --server-db-url=postgres://postgres:notsecurepassword@localhost:5432 \
          --server-db-name=zksync_server_localhost_custom_token \
          --chain custom_token

      - name: Create and register chain with transactions signed "offline"
        run: |
          ci_run zkstack chain create \
          --chain-name offline_chain \
          --chain-id sequential \
          --prover-mode no-proofs \
          --wallet-creation localhost \
          --l1-batch-commit-data-generator-mode rollup \
          --base-token-address 0x0000000000000000000000000000000000000001 \
          --base-token-price-nominator 1 \
          --base-token-price-denominator 1 \
          --set-as-default false \
          --ignore-prerequisites

          ci_run zkstack chain build-transactions --chain offline_chain --l1-rpc-url http://127.0.0.1:8545

          governor_pk=$(awk '/governor:/ {flag=1} flag && /private_key:/ {print $2; exit}' ./configs/wallets.yaml)

          ci_run zkstack dev send-transactions \
          --file ./transactions/chain/offline_chain/register-hyperchain-txns.json \
          --l1-rpc-url http://127.0.0.1:8545 \
          --private-key $governor_pk

          bridge_hub=$(awk '/bridgehub_proxy_addr/ {print $2}' ./configs/contracts.yaml)
          chain_id=$(awk '/chain_id:/ {print $2}' ./chains/offline_chain/ZkStack.yaml)

          hyperchain_output=$(ci_run cast call $bridge_hub "getHyperchain(uint256)" $chain_id)

          if [[ $hyperchain_output == 0x* && ${#hyperchain_output} -eq 66 ]]; then
              echo "Chain successfully registered: $hyperchain_output"
          else
              echo "Failed to register chain: $hyperchain_output"
              exit 1
          fi

      - name: Create and initialize Consensus chain
        run: |
          ci_run zkstack chain create \
          --chain-name consensus \
          --chain-id sequential \
          --prover-mode no-proofs \
          --wallet-creation localhost \
          --l1-batch-commit-data-generator-mode validium \
          --base-token-address ${{ env.CUSTOM_TOKEN_ADDRESS }} \
          --base-token-price-nominator 3 \
          --base-token-price-denominator 2 \
          --set-as-default false \
          --ignore-prerequisites

          ci_run zkstack chain init \
          --deploy-paymaster \
          --l1-rpc-url=http://localhost:8545 \
          --server-db-url=postgres://postgres:notsecurepassword@localhost:5432 \
          --server-db-name=zksync_server_localhost_consensus \
          --chain consensus

      - name: Export chain list to environment variable
        run: |
          CHAINS="era,validium,custom_token,consensus"
          echo "CHAINS=$CHAINS" >> $GITHUB_ENV

      - name: Build test dependencies
        run: |
          ci_run zkstack dev test build

      - name: Initialize Contract verifier
        run: |
          ci_run zkstack contract-verifier init --zksolc-version=v1.5.3 --zkvyper-version=v1.5.4 --solc-version=0.8.26 --vyper-version=v0.3.10 --era-vm-solc-version=0.8.26-1.0.1 --only --chain era
          ci_run zkstack contract-verifier run --chain era &> ${{ env.SERVER_LOGS_DIR }}/contract-verifier-rollup.log &

      - name: Run servers
        run: |
          ci_run zkstack server --ignore-prerequisites --chain era &> ${{ env.SERVER_LOGS_DIR }}/rollup.log &
          ci_run zkstack server --ignore-prerequisites --chain validium &> ${{ env.SERVER_LOGS_DIR }}/validium.log &
          ci_run zkstack server --ignore-prerequisites --chain custom_token &> ${{ env.SERVER_LOGS_DIR }}/custom_token.log &
          ci_run zkstack server --ignore-prerequisites --chain consensus \
          --components=api,tree,eth,state_keeper,housekeeper,commitment_generator,vm_runner_protective_reads,vm_runner_bwip,vm_playground,da_dispatcher,consensus \
          &> ${{ env.SERVER_LOGS_DIR }}/consensus.log &

          ci_run sleep 5

      - name: Setup attester committee for the consensus chain
        run: |
          ci_run zkstack consensus set-attester-committee --chain consensus --from-genesis &> ${{ env.INTEGRATION_TESTS_LOGS_DIR }}/consensus.log 

      - name: Run integration tests
        run: |
          ci_run ./bin/run_on_all_chains.sh "zkstack dev test integration --no-deps --ignore-prerequisites" ${{ env.CHAINS }} ${{ env.INTEGRATION_TESTS_LOGS_DIR }}

      - name: Init external nodes
        run: |
          ci_run zkstack external-node configs --db-url=postgres://postgres:notsecurepassword@localhost:5432 \
          --db-name=zksync_en_localhost_era_rollup --l1-rpc-url=http://localhost:8545 --chain era
          ci_run zkstack external-node init --ignore-prerequisites --chain era

          ci_run zkstack external-node configs --db-url=postgres://postgres:notsecurepassword@localhost:5432 \
          --db-name=zksync_en_localhost_era_validium1 --l1-rpc-url=http://localhost:8545 --chain validium
          ci_run zkstack external-node init --ignore-prerequisites --chain validium

          ci_run zkstack external-node configs --db-url=postgres://postgres:notsecurepassword@localhost:5432 \
          --db-name=zksync_en_localhost_era_custom_token --l1-rpc-url=http://localhost:8545 --chain custom_token
          ci_run zkstack external-node init --ignore-prerequisites --chain custom_token

          ci_run zkstack external-node configs --db-url=postgres://postgres:notsecurepassword@localhost:5432 \
          --db-name=zksync_en_localhost_era_consensus --l1-rpc-url=http://localhost:8545 --chain consensus
          ci_run zkstack external-node init --ignore-prerequisites --chain consensus

      - name: Run recovery tests (from snapshot)
        run: |
          ci_run ./bin/run_on_all_chains.sh "zkstack dev test recovery --snapshot --no-deps --ignore-prerequisites --verbose" ${{ env.CHAINS }} ${{ env.INTEGRATION_TESTS_LOGS_DIR }}

      - name: Run recovery tests (from genesis)
        run: |
          ci_run ./bin/run_on_all_chains.sh "zkstack dev test recovery --no-deps --no-kill --ignore-prerequisites --verbose" ${{ env.CHAINS }} ${{ env.INTEGRATION_TESTS_LOGS_DIR }}

      - name: Run external node server
        run: |
          ci_run zkstack external-node run --ignore-prerequisites --chain era &> ${{ env.EXTERNAL_NODE_LOGS_DIR }}/rollup.log &
          ci_run zkstack external-node run --ignore-prerequisites --chain validium &> ${{ env.EXTERNAL_NODE_LOGS_DIR }}/validium.log &
          ci_run zkstack external-node run --ignore-prerequisites --chain custom_token &> ${{ env.EXTERNAL_NODE_LOGS_DIR }}/custom_token.log &
          ci_run zkstack external-node run --ignore-prerequisites --chain consensus --enable-consensus &> ${{ env.EXTERNAL_NODE_LOGS_DIR }}/consensus.log &

      - name: Run integration tests en
        run: |
          ci_run ./bin/run_on_all_chains.sh "zkstack dev test integration --no-deps --ignore-prerequisites --external-node" ${{ env.CHAINS }} ${{ env.INTEGRATION_TESTS_LOGS_DIR }}

      - name: Fee projection tests
        run: |
          ci_run killall -INT zksync_server || true
          ci_run ./bin/run_on_all_chains.sh "zkstack dev test fees --no-deps --no-kill" ${{ env.CHAINS }} ${{ env.FEES_LOGS_DIR }}

      - name: Run revert tests
        run: |
          ci_run killall -INT zksync_server || true
          ci_run killall -INT zksync_external_node || true

          ci_run ./bin/run_on_all_chains.sh "zkstack dev test revert --no-deps --external-node --no-kill --ignore-prerequisites" ${{ env.CHAINS }} ${{ env.INTEGRATION_TESTS_LOGS_DIR }}

      # Upgrade tests should run last, because as soon as they
      # finish the bootloader will be different
      # TODO make upgrade tests safe to run multiple times
      - name: Run upgrade test
        run: |
          ci_run zkstack dev test upgrade --no-deps --chain era


      - name: Upload logs
        uses: actions/upload-artifact@50769540e7f4bd5e21e526ee35c689e35e0d6874 # v4.4.0
        if: always()
        with:
          name: logs
          path: logs<|MERGE_RESOLUTION|>--- conflicted
+++ resolved
@@ -56,7 +56,7 @@
       - name: Init
         run: |
           ci_run run_retried rustup show
-      
+
       - name: Install zkstack
         run: |
           ci_run ./zkstack_cli/zkstackup/install -g --path ./zkstack_cli/zkstackup/zkstackup
@@ -141,12 +141,7 @@
             --ignore-prerequisites \
             --legacy-bridge
 
-<<<<<<< HEAD
-          ci_run zk_inception ecosystem init --dev --verbose
-=======
           ci_run zkstack ecosystem init --dev --verbose
-          ci_run zkstack dev contracts --test-contracts
->>>>>>> bd4b9f71
 
       # `sleep 60` because we need to wait until server added all the tokens
       - name: Run server
@@ -197,7 +192,7 @@
         run: |
           ci_run ./zkstack_cli/zkstackup/install -g --path ./zkstack_cli/zkstackup/zkstackup || true
           ci_run zkstackup -g --local
-  
+
       - name: Create log directories
         run: |
           SERVER_LOGS_DIR=logs/server
