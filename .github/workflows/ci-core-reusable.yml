name: Workflow template for CI jobs for Core Components
on:
  workflow_call:
    inputs:
      compilers:
        description: 'JSON of required compilers and their versions'
        type: string
        required: false
        default: '[{ "zksolc": ["1.3.14", "1.3.16", "1.3.17", "1.3.1", "1.3.7", "1.3.18", "1.3.19", "1.3.21"] } , { "zkvyper": ["1.3.13"] }]'

jobs:
  lint:
    name: lint
    uses: ./.github/workflows/ci-core-lint-reusable.yml
  unit-tests:
    runs-on: [matterlabs-ci-runner]

    steps:
      - uses: actions/checkout@ac593985615ec2ede58e132d2e21d2b1cbd6127c # v3
        with:
          submodules: "recursive"

      - name: Setup environment
        run: |
          echo ZKSYNC_HOME=$(pwd) >> $GITHUB_ENV
          echo $(pwd)/bin >> $GITHUB_PATH
          echo IN_DOCKER=1 >> .env

      # TODO: Remove when we after upgrade of hardhat-plugins
      - name: pre-download compilers
        run: |
          # Download needed versions of vyper compiler
          # Not sanitized due to unconventional path and tags
          mkdir -p ./hardhat-nodejs/compilers-v2/vyper/linux
          wget -nv -O ./hardhat-nodejs/compilers-v2/vyper/linux/0.3.10 https://github.com/vyperlang/vyper/releases/download/v0.3.10/vyper.0.3.10+commit.91361694.linux
          wget -nv -O ./hardhat-nodejs/compilers-v2/vyper/linux/0.3.3 https://github.com/vyperlang/vyper/releases/download/v0.3.3/vyper.0.3.3+commit.48e326f0.linux
          chmod +x  ./hardhat-nodejs/compilers-v2/vyper/linux/0.3.10
          chmod +x  ./hardhat-nodejs/compilers-v2/vyper/linux/0.3.3

          COMPILERS_JSON='${{ inputs.compilers }}'
          echo "$COMPILERS_JSON" | jq -r '.[] | to_entries[] | .key as $compiler | .value[] | "\(.),\($compiler)"' | while IFS=, read -r version compiler; do
            mkdir -p "./hardhat-nodejs/compilers-v2/$compiler"
            wget -nv -O "./hardhat-nodejs/compilers-v2/$compiler/${compiler}-v${version}" "https://github.com/matter-labs/${compiler}-bin/releases/download/v${version}/${compiler}-linux-amd64-musl-v${version}"
            chmod +x "./hardhat-nodejs/compilers-v2/$compiler/${compiler}-v${version}"
          done

      - name: Start services
        run: |
          ci_localnet_up
          ci_run sccache --start-server

      - name: Init
        run: |
          ci_run zk
          ci_run zk run yarn
          ci_run zk db setup
          ci_run zk compiler all
          ci_run zk contract build

      - name: Contracts unit tests
        run: ci_run zk test l1-contracts

      - name: Rust unit tests
        run: ci_run zk test rust

  loadtest:
    runs-on: [matterlabs-ci-runner]

    steps:
      - uses: actions/checkout@ac593985615ec2ede58e132d2e21d2b1cbd6127c # v3
        with:
          submodules: "recursive"

      - name: Setup environment
        run: |
          echo ZKSYNC_HOME=$(pwd) >> $GITHUB_ENV
          echo $(pwd)/bin >> $GITHUB_PATH
          echo IN_DOCKER=1 >> .env

      - name: Loadtest configuration
        run: |
          echo EXPECTED_TX_COUNT="16000" >> .env
          echo FAIL_FAST=true >> .env
          echo IN_DOCKER=1 >> .env
          echo DATABASE_MERKLE_TREE_MODE=lightweight >> .env

      - name: Start services
        run: |
          ci_localnet_up
          ci_run sccache --start-server

      - name: Init
        run: |
          ci_run git config --global --add safe.directory /usr/src/zksync
          ci_run git config --global --add safe.directory /usr/src/zksync/sdk/binaryen
          ci_run git config --global --add safe.directory /usr/src/zksync/contracts/system-contracts
          ci_run git config --global --add safe.directory /usr/src/zksync/contracts

          ci_run zk
          ci_run zk init

      # `sleep 30` because we need to wait until server added all the tokens
      - name: Run server
        run: |
          ci_run zk server --uring --components api,tree,eth,state_keeper,housekeeper &>server.log &
          ci_run sleep 30

      - name: Perform loadtest
        run: ci_run zk run loadtest

      - name: Show server.log logs
        if: always()
        run: ci_run cat server.log || true

      - name: Show sccache logs
        if: always()
        run: |
          ci_run sccache --show-stats
          ci_run cat /tmp/sccache_log.txt

  integration:
    strategy:
      matrix:
<<<<<<< HEAD
        transfer-events: [disabled, enabled]

    runs-on: [ matterlabs-ci-runner ]
=======
        consensus: [false,true]
    env:
      SERVER_COMPONENTS: "api,tree,eth,state_keeper,housekeeper,basic_witness_input_producer${{ matrix.consensus && ',consensus' || '' }}"
>>>>>>> 8f55cae3

    runs-on: [matterlabs-ci-runner]
    steps:
      - uses: actions/checkout@ac593985615ec2ede58e132d2e21d2b1cbd6127c # v3
        with:
          submodules: "recursive"

      - name: Setup environment
        run: |
          echo ZKSYNC_HOME=$(pwd) >> $GITHUB_ENV
          echo $(pwd)/bin >> $GITHUB_PATH
          echo IN_DOCKER=1 >> .env
          echo RUN_CONTRACT_VERIFICATION_TEST=true >> .env
          echo ZKSYNC_DEBUG_LOGS=true >> .env

      - name: Download zksolc/solc and zkvyper/vyper
        run: |
          sudo apt update && sudo apt install wget -y

          mkdir -p $(pwd)/etc/solc-bin/0.8.23
          wget https://github.com/ethereum/solc-bin/raw/gh-pages/linux-amd64/solc-linux-amd64-v0.8.23%2Bcommit.f704f362
          mv solc-linux-amd64-v0.8.23+commit.f704f362 $(pwd)/etc/solc-bin/0.8.23/solc
          chmod +x $(pwd)/etc/solc-bin/0.8.23/solc
          
          mkdir -p $(pwd)/etc/solc-bin/zkVM-0.8.23-1.0.0
          wget https://github.com/matter-labs/era-solidity/releases/download/0.8.23-1.0.0/solc-linux-amd64-0.8.23-1.0.0 -O $(pwd)/etc/solc-bin/zkVM-0.8.23-1.0.0/solc
          chmod +x $(pwd)/etc/solc-bin/zkVM-0.8.23-1.0.0/solc

          mkdir -p $(pwd)/etc/zksolc-bin/v1.3.21
          wget https://github.com/matter-labs/zksolc-bin/raw/main/linux-amd64/zksolc-linux-amd64-musl-v1.3.21
          mv zksolc-linux-amd64-musl-v1.3.21 $(pwd)/etc/zksolc-bin/v1.3.21/zksolc
          chmod +x $(pwd)/etc/zksolc-bin/v1.3.21/zksolc

          mkdir -p $(pwd)/etc/vyper-bin/0.3.10
          wget -O vyper0.3.10 https://github.com/vyperlang/vyper/releases/download/v0.3.10/vyper.0.3.10%2Bcommit.91361694.linux
          mv vyper0.3.10 $(pwd)/etc/vyper-bin/0.3.10/vyper
          chmod +x $(pwd)/etc/vyper-bin/0.3.10/vyper

          mkdir -p $(pwd)/etc/zkvyper-bin/v1.3.13
          wget https://github.com/matter-labs/zkvyper-bin/raw/main/linux-amd64/zkvyper-linux-amd64-musl-v1.3.13
          mv zkvyper-linux-amd64-musl-v1.3.13 $(pwd)/etc/zkvyper-bin/v1.3.13/zkvyper
          chmod +x $(pwd)/etc/zkvyper-bin/v1.3.13/zkvyper

      - name: Start services
        run: |
          ci_localnet_up
          ci_run sccache --start-server

      - name: Init
        run: |
          ci_run git config --global --add safe.directory /usr/src/zksync
          ci_run git config --global --add safe.directory /usr/src/zksync/sdk/binaryen
          ci_run git config --global --add safe.directory /usr/src/zksync/contracts/system-contracts
          ci_run git config --global --add safe.directory /usr/src/zksync/contracts
          ci_run zk
          ci_run zk init
          ci_run zk env eth-transfer-events ${{ matrix.transfer-events }}


      # `sleep 5` because we need to wait until server started properly
      - name: Run server
        run: |
          ci_run zk server --components=$SERVER_COMPONENTS &>server.log &
          ci_run sleep 5

      - name: Run contract verifier
        run: |
          ci_run zk contract_verifier &>contract_verifier.log &
          ci_run sleep 2

      - name: Server integration tests
        run: ci_run zk test i server

      - name: Fee projection tests
        run: ci_run zk test i fees

      - name: Run revert test
        run: |
          ci_run pkill zksync_server || true
          ci_run sleep 2
          ENABLE_CONSENSUS=${{ matrix.consensus }} PASSED_ENV_VARS=ENABLE_CONSENSUS ci_run zk test i revert

        # This test should be the last one as soon as it
        # finished bootloader will be different
      - name: Run upgrade test
        run: |
          ci_run pkill zksync_server || true
          ci_run sleep 10
          ci_run zk test i upgrade

      - name: Show server.log logs
        if: always()
        run: ci_run cat server.log || true

      - name: Show contract_verifier.log logs
        if: always()
        run: ci_run cat contract_verifier.log || true

      - name: Show revert.log logs
        if: always()
        run: ci_run cat core/tests/revert-test/revert.log || true

      - name: Show upgrade.log logs
        if: always()
        run: ci_run cat core/tests/upgrade-test/upgrade.log || true

      - name: Show sccache logs
        if: always()
        run: |
          ci_run sccache --show-stats
          ci_run cat /tmp/sccache_log.txt

  external-node:
    strategy:
      matrix:
<<<<<<< HEAD
        transfer-events: [disabled, enabled]
=======
        consensus: [false,true]
>>>>>>> 8f55cae3
    runs-on: [matterlabs-ci-runner]
   
    env:
      SERVER_COMPONENTS: "api,tree,eth,state_keeper,housekeeper,basic_witness_input_producer${{ matrix.consensus && ',consensus' || '' }}"
      EXT_NODE_FLAGS: "${{ matrix.consensus && '--enable-consensus' || '' }}"

    steps:
      - name: Checkout code # Checks out the repository under $GITHUB_WORKSPACE, so the job can access it.
        uses: actions/checkout@ac593985615ec2ede58e132d2e21d2b1cbd6127c # v3
        with:
          submodules: "recursive"

      - name: Setup environment
        run: |
          echo ZKSYNC_HOME=$(pwd) >> $GITHUB_ENV
          echo $(pwd)/bin >> $GITHUB_PATH
          echo IN_DOCKER=1 >> .env
          echo RUN_CONTRACT_VERIFICATION_TEST=true >> .env
          echo ZKSYNC_DEBUG_LOGS=true >> .env

      - name: Download zksolc/solc and zkvyper/vyper
        run: |
          sudo apt update && sudo apt install wget -y

          mkdir -p $(pwd)/etc/solc-bin/0.8.23
          wget https://github.com/ethereum/solc-bin/raw/gh-pages/linux-amd64/solc-linux-amd64-v0.8.23%2Bcommit.f704f362
          mv solc-linux-amd64-v0.8.23+commit.f704f362 $(pwd)/etc/solc-bin/0.8.23/solc
          chmod +x $(pwd)/etc/solc-bin/0.8.23/solc
          
          mkdir -p $(pwd)/etc/solc-bin/zkVM-0.8.23-1.0.0
          wget https://github.com/matter-labs/era-solidity/releases/download/0.8.23-1.0.0/solc-linux-amd64-0.8.23-1.0.0 -O $(pwd)/etc/solc-bin/zkVM-0.8.23-1.0.0/solc
          chmod +x $(pwd)/etc/solc-bin/zkVM-0.8.23-1.0.0/solc

          mkdir -p $(pwd)/etc/zksolc-bin/v1.3.21
          wget https://github.com/matter-labs/zksolc-bin/raw/main/linux-amd64/zksolc-linux-amd64-musl-v1.3.21
          mv zksolc-linux-amd64-musl-v1.3.21 $(pwd)/etc/zksolc-bin/v1.3.21/zksolc
          chmod +x $(pwd)/etc/zksolc-bin/v1.3.21/zksolc

          mkdir -p $(pwd)/etc/vyper-bin/0.3.10
          wget -O vyper0.3.10 https://github.com/vyperlang/vyper/releases/download/v0.3.10/vyper.0.3.10%2Bcommit.91361694.linux
          mv vyper0.3.10 $(pwd)/etc/vyper-bin/0.3.10/vyper
          chmod +x $(pwd)/etc/vyper-bin/0.3.10/vyper

          mkdir -p $(pwd)/etc/zkvyper-bin/v1.3.11
          wget https://github.com/matter-labs/zkvyper-bin/raw/main/linux-amd64/zkvyper-linux-amd64-musl-v1.3.11
          mv zkvyper-linux-amd64-musl-v1.3.11 $(pwd)/etc/zkvyper-bin/v1.3.11/zkvyper
          chmod +x $(pwd)/etc/zkvyper-bin/v1.3.11/zkvyper

      - name: Start services
        run: |
          ci_localnet_up
          ci_run sccache --start-server

      - name: Init
        run: |
          ci_run git config --global --add safe.directory /usr/src/zksync
          ci_run git config --global --add safe.directory /usr/src/zksync/sdk/binaryen
          ci_run git config --global --add safe.directory /usr/src/zksync/contracts/system-contracts
          ci_run git config --global --add safe.directory /usr/src/zksync/contracts
          ci_run zk
          ci_run zk init
          ci_run zk env eth-transfer-events ${{ matrix.transfer-events }}

      # `sleep 30` because we need to wait until server started properly
      - name: Run server
        run: |
          ci_run zk server --components=$SERVER_COMPONENTS &>server.log &
          ci_run sleep 30
      
      - name: Run external node
        run: |
          ci_run zk env ext-node-docker
          ci_run zk db setup
          ci_run zk external-node $EXT_NODE_FLAGS &>ext-node.log &
          ci_run sleep 30

      # TODO(PLA-653): Restore bridge tests for EN.
      - name: Integration tests
        run: ci_run zk test i server --testPathIgnorePatterns 'contract-verification|custom-erc20-bridge|snapshots-creator'

      - name: Run revert test
        run: |
          ci_run zk env
          ci_run zk env docker
          ci_run pkill zksync_server || true
          ci_run sleep 2
          ci_run zk env
          ENABLE_CONSENSUS=${{ matrix.consensus }} PASSED_ENV_VARS=ENABLE_CONSENSUS ci_run zk test i revert
          # Check that the rollback was performed on the EN
          ci_run sleep 20
          ci_run grep -q 'Rollback successfully completed' ext-node.log
          # Restart the EN
          ci_run zk server --components=$SERVER_COMPONENTS &>>server.log &
          ci_run sleep 30
          ZKSYNC_ENV=ext-node-docker ci_run zk external-node $EXT_NODE_FLAGS &>>ext-node.log &
          ci_run sleep 30

      - name: Run upgrade test
        run: |
          ci_run zk env docker
          CHECK_EN_URL="http://0.0.0.0:3060" ci_run zk test i upgrade

      - name: Show server.log logs
        if: always()
        run: ci_run cat server.log || true

      - name: Show ext-node.log logs
        if: always()
        run: ci_run cat ext-node.log || true

      - name: Show contract_verifier.log logs
        if: always()
        run: ci_run cat ext-node.log || true

      - name: Show revert.log logs
        if: always()
        run: ci_run cat core/tests/revert-test/revert.log || true

      - name: Show upgrade.log logs
        if: always()
        run: ci_run cat core/tests/upgrade-test/upgrade.log || true

      - name: Show sccache logs
        if: always()
        run: |
          ci_run sccache --show-stats
          ci_run cat /tmp/sccache_log.txt<|MERGE_RESOLUTION|>--- conflicted
+++ resolved
@@ -121,17 +121,13 @@
   integration:
     strategy:
       matrix:
-<<<<<<< HEAD
         transfer-events: [disabled, enabled]
-
-    runs-on: [ matterlabs-ci-runner ]
-=======
         consensus: [false,true]
     env:
       SERVER_COMPONENTS: "api,tree,eth,state_keeper,housekeeper,basic_witness_input_producer${{ matrix.consensus && ',consensus' || '' }}"
->>>>>>> 8f55cae3
-
-    runs-on: [matterlabs-ci-runner]
+
+    runs-on: [ matterlabs-ci-runner ]
+
     steps:
       - uses: actions/checkout@ac593985615ec2ede58e132d2e21d2b1cbd6127c # v3
         with:
@@ -245,13 +241,10 @@
   external-node:
     strategy:
       matrix:
-<<<<<<< HEAD
+        consensus: [false,true]
         transfer-events: [disabled, enabled]
-=======
-        consensus: [false,true]
->>>>>>> 8f55cae3
     runs-on: [matterlabs-ci-runner]
-   
+
     env:
       SERVER_COMPONENTS: "api,tree,eth,state_keeper,housekeeper,basic_witness_input_producer${{ matrix.consensus && ',consensus' || '' }}"
       EXT_NODE_FLAGS: "${{ matrix.consensus && '--enable-consensus' || '' }}"
@@ -318,7 +311,7 @@
         run: |
           ci_run zk server --components=$SERVER_COMPONENTS &>server.log &
           ci_run sleep 30
-      
+
       - name: Run external node
         run: |
           ci_run zk env ext-node-docker
