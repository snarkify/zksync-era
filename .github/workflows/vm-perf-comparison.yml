--- conflicted
+++ resolved
@@ -30,70 +30,40 @@
       # - name: checkout divergence point
       #   run: git checkout ${{ steps.merge_base.outputs.sha }} --recurse-submodules
 
-<<<<<<< HEAD
       # - name: setup-env
       #   run: |
       #     touch .env
       #     echo ZKSYNC_HOME=$(pwd) >> $GITHUB_ENV
       #     echo $(pwd)/bin >> $GITHUB_PATH
-=======
-      - name: setup-env
-        run: |
-          touch .env
-          echo ZKSYNC_HOME=$(pwd) >> $GITHUB_ENV
-          echo $(pwd)/bin >> $GITHUB_PATH
-          echo "SCCACHE_GCS_BUCKET=matterlabs-infra-sccache-storage" >> .env
-          echo "SCCACHE_GCS_SERVICE_ACCOUNT=gha-ci-runners@matterlabs-infra.iam.gserviceaccount.com" >> .env
-          echo "SCCACHE_GCS_RW_MODE=READ_WRITE" >> .env
-          echo "RUSTC_WRAPPER=sccache" >> .env
->>>>>>> d9970414
+      #     echo "SCCACHE_GCS_BUCKET=matterlabs-infra-sccache-storage" >> .env
+      #     echo "SCCACHE_GCS_SERVICE_ACCOUNT=gha-ci-runners@matterlabs-infra.iam.gserviceaccount.com" >> .env
+      #     echo "SCCACHE_GCS_RW_MODE=READ_WRITE" >> .env
+      #     echo "RUSTC_WRAPPER=sccache" >> .env
 
       # - name: init
       #   run: |
       #     run_retried docker compose pull zk
       #     docker compose up -d zk
 
-<<<<<<< HEAD
       # - name: run benchmarks on base branch
       #   shell: bash
       #   run: |
-      #     ci_run zk
-      #     ci_run zk compiler system-contracts
+      #     ci_run zkt
+      #     ci_run zk_supervisor contracts --system-contracts
       #     ci_run cargo bench --package vm-benchmark --bench iai | tee base-iai
       #     ci_run cargo run --package vm-benchmark --release --bin instruction_counts | tee base-opcodes || touch base-opcodes
-      #     ci_run yarn workspace system-contracts clean
 
       # - name: checkout PR
-      #   run: git checkout --force FETCH_HEAD --recurse-submodules
+      #   run: |
+      #     git checkout --force FETCH_HEAD --recurse-submodules
 
       # - name: run benchmarks on PR
       #   shell: bash
       #   run: |
-      #     ci_run zk
-      #     ci_run zk compiler system-contracts
+      #     ci_run zkt
+      #     ci_run zk_supervisor contracts --system-contracts
       #     ci_run cargo bench --package vm-benchmark --bench iai | tee pr-iai
       #     ci_run cargo run --package vm-benchmark --release --bin instruction_counts | tee pr-opcodes || touch pr-opcodes
-=======
-      - name: run benchmarks on base branch
-        shell: bash
-        run: |
-          ci_run zkt
-          ci_run zk_supervisor contracts --system-contracts
-          ci_run cargo bench --package vm-benchmark --bench iai | tee base-iai
-          ci_run cargo run --package vm-benchmark --release --bin instruction_counts | tee base-opcodes || touch base-opcodes
-
-      - name: checkout PR
-        run: |
-          git checkout --force FETCH_HEAD --recurse-submodules
-
-      - name: run benchmarks on PR
-        shell: bash
-        run: |
-          ci_run zkt
-          ci_run zk_supervisor contracts --system-contracts
-          ci_run cargo bench --package vm-benchmark --bench iai | tee pr-iai
-          ci_run cargo run --package vm-benchmark --release --bin instruction_counts | tee pr-opcodes || touch pr-opcodes
->>>>>>> d9970414
 
       #     EOF=$(dd if=/dev/urandom bs=15 count=1 status=none | base64)
       #     echo "speedup<<$EOF" >> $GITHUB_OUTPUT
