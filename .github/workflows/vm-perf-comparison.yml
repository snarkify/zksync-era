--- conflicted
+++ resolved
@@ -30,20 +30,12 @@
       # - name: checkout divergence point
       #   run: git checkout ${{ steps.merge_base.outputs.sha }} --recurse-submodules
 
-<<<<<<< HEAD
       # - name: setup-env
       #   run: |
       #     touch .env
       #     echo ZKSYNC_HOME=$(pwd) >> $GITHUB_ENV
       #     echo $(pwd)/bin >> $GITHUB_PATH
-=======
-      - name: setup-env
-        run: |
-          touch .env
-          echo ZKSYNC_HOME=$(pwd) >> $GITHUB_ENV
-          echo $(pwd)/bin >> $GITHUB_PATH
-          docker login -u ${{ secrets.DOCKERHUB_USER }} -p ${{ secrets.DOCKERHUB_TOKEN }}
->>>>>>> 2fa2249d
+      #     docker login -u ${{ secrets.DOCKERHUB_USER }} -p ${{ secrets.DOCKERHUB_TOKEN }}
 
       # - name: init
       #   run: |
