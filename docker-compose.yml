--- conflicted
+++ resolved
@@ -13,13 +13,7 @@
         source: ./etc/reth/chaindata
         target: /chaindata
 
-<<<<<<< HEAD
-    command: node --dev --datadir /rethdata --http --http.addr 0.0.0.0 --http.port 8545 --http.corsdomain "*" --chain /chaindata/reth_config
-    ports:
-      - 127.0.0.1:8545:8545
-=======
     command: node --dev --datadir /rethdata --http --http.addr 0.0.0.0 --http.port 8545 --http.corsdomain "*" --dev.block-time 300ms --chain /chaindata/reth_config
->>>>>>> 89847e85
 
   
   postgres:
