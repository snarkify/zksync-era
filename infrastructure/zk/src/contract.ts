import { Command } from 'commander';
import * as utils from 'utils';
import * as env from './env';
import fs from 'fs';
import { Wallet } from 'ethers';
import path from 'path';

export async function build(zkSyncNetwork: boolean): Promise<void> {
    const additionalParams = zkSyncNetwork ? `CONTRACTS_BASE_NETWORK_ZKSYNC=true` : '';
    await utils.spawn(`${additionalParams} yarn l1-contracts build`);
    await utils.spawn('yarn l2-contracts build');
    await utils.spawn('yarn da-contracts build');
}

const syncLayerEnvVars = [
    'GATEWAY_CREATE2_FACTORY_ADDR',

    'GATEWAY_STATE_TRANSITION_PROXY_ADDR',
    'GATEWAY_STATE_TRANSITION_IMPL_ADDR',

    'GATEWAY_DIAMOND_INIT_ADDR',
    'GATEWAY_DEFAULT_UPGRADE_ADDR',
    'GATEWAY_GENESIS_UPGRADE_ADDR',
    'GATEWAY_GOVERNANCE_ADDR',
    'GATEWAY_ADMIN_FACET_ADDR',
    'GATEWAY_EXECUTOR_FACET_ADDR',
    'GATEWAY_GETTERS_FACET_ADDR',
    'GATEWAY_MAILBOX_FACET_ADDR',

    'GATEWAY_VERIFIER_ADDR',
    'GATEWAY_VALIDATOR_TIMELOCK_ADDR',

    // 'GATEWAY_TRANSPARENT_PROXY_ADMIN_ADDR',

    'GATEWAY_L1_MULTICALL3_ADDR',
    'GATEWAY_BLOB_VERSIONED_HASH_RETRIEVER_ADDR',

    'GATEWAY_API_WEB3_JSON_RPC_HTTP_URL',
    'GATEWAY_CHAIN_ID',

    'GATEWAY_BRIDGEHUB_IMPL_ADDR',
    'GATEWAY_BRIDGEHUB_PROXY_ADDR',

    // 'GATEWAY_TRANSPARENT_PROXY_ADMIN_ADDR',

    // 'GATEWAY_L1_SHARED_BRIDGE_IMPL_ADDR',
    // 'GATEWAY_L1_SHARED_BRIDGE_PROXY_ADDR',
    // 'GATEWAY_L1_ERC20_BRIDGE_IMPL_ADDR',
    // 'GATEWAY_L1_ERC20_BRIDGE_PROXY_ADDR',
    'CONTRACTS_STM_ASSET_INFO',

    'GATEWAY_DIAMOND_PROXY_ADDR',
    'GATEWAY_L1_RELAYED_SL_DA_VALIDATOR'
];

const USER_FACING_ENV_VARS = ['CONTRACTS_USER_FACING_DIAMOND_PROXY_ADDR', 'CONTRACTS_USER_FACING_BRIDGEHUB_PROXY_ADDR'];

export async function prepareSyncLayer(): Promise<void> {
    await utils.confirmAction();

    const privateKey = process.env.DEPLOYER_PRIVATE_KEY;
    const args = [privateKey ? `--private-key ${privateKey}` : ''];
    await utils.spawn(
        `CONTRACTS_BASE_NETWORK_ZKSYNC=true yarn l1-contracts sync-layer deploy-sync-layer-contracts ${args} | tee sync-layer-prep.log`
    );

    const paramsFromEnv = [
        `GATEWAY_API_WEB3_JSON_RPC_HTTP_URL=${process.env.API_WEB3_JSON_RPC_HTTP_URL}`,
        `GATEWAY_CHAIN_ID=${process.env.CHAIN_ETH_ZKSYNC_NETWORK_ID}`
    ].join('\n');

    const deployLog =
        fs
            .readFileSync('sync-layer-prep.log')
            .toString()
            .replace(/CONTRACTS/g, 'GATEWAY') +
        '\n' +
        paramsFromEnv;

    const envFile = `etc/env/l1-inits/${process.env.ZKSYNC_ENV!}-sync-layer.env`;

    console.log('Writing to', envFile);

    const updatedContracts = updateContractsEnv(envFile, deployLog, syncLayerEnvVars);

    // Write updated contract addresses and tx hashes to the separate file
    // Currently it's used by loadtest github action to update deployment configmap.
    // FIXME: either use it the same way as above or remove it
    fs.writeFileSync('deployed_sync_layer_contracts.log', updatedContracts);
}

async function registerSyncLayer() {
    await utils.spawn(`CONTRACTS_BASE_NETWORK_ZKSYNC=true yarn l1-contracts sync-layer register-sync-layer`);
}

async function migrateToSyncLayer() {
    await utils.confirmAction();

    await utils.spawn(
        `CONTRACTS_BASE_NETWORK_ZKSYNC=true yarn l1-contracts sync-layer migrate-to-sync-layer | tee sync-layer-migration.log`
    );

    // TODO: potentially switch `ETH_SENDER_SENDER_MAX_AGGREGATED_TX_GAS` for local testing
    const migrationLog = fs
        .readFileSync('sync-layer-migration.log')
        .toString()
        .replace(/CONTRACTS/g, 'GATEWAY');

    const envFile = `etc/env/l2-inits/${process.env.ZKSYNC_ENV!}.init.env`;
    console.log('Writing to', envFile);

    // FIXME: consider creating new sync_layer_* variable.
    updateContractsEnv(envFile, migrationLog, ['GATEWAY_DIAMOND_PROXY_ADDR']);
    env.modify('CONTRACTS_DIAMOND_PROXY_ADDR', process.env.GATEWAY_DIAMOND_PROXY_ADDR!, envFile, true);
    env.modify('ETH_SENDER_SENDER_PUBDATA_SENDING_MODE', 'RelayedL2Calldata', envFile, true);
}

async function prepareValidatorsOnSyncLayer() {
    await utils.spawn(`CONTRACTS_BASE_NETWORK_ZKSYNC=true yarn l1-contracts sync-layer prepare-validators`);
}

async function recoverFromFailedMigrationToSyncLayer(failedTxSLHash: string) {
    await utils.spawn(
        `CONTRACTS_BASE_NETWORK_ZKSYNC=true yarn l1-contracts sync-layer recover-from-failed-migration --failed-tx-l2-hash ${failedTxSLHash}`
    );
}

/// FIXME: generally we should use a different approach for config maintaining within sync layer
/// the chain should retain both "sync_layer" and "contracts_" contracts and be able to switch between them
async function updateConfigOnSyncLayer() {
    const specialParams = ['GATEWAY_API_WEB3_JSON_RPC_HTTP_URL', 'GATEWAY_CHAIN_ID'];

    const envFile = `etc/env/l2-inits/${process.env.ZKSYNC_ENV!}.init.env`;

    // for (const userVar of USER_FACING_ENV_VARS) {
    //     const originalVar = userVar.replace(/CONTRACTS_USER_FACING/g, 'CONTRACTS');
    //     env.modify(userVar, process.env[originalVar]!, envFile, false);
    // }

    console.log('a');

    for (const envVar of syncLayerEnvVars) {
        if (specialParams.includes(envVar)) {
            continue;
        }
        const contractsVar = envVar.replace(/GATEWAY/g, 'CONTRACTS');
        env.modify(contractsVar, process.env[envVar]!, envFile, false);
    }
    env.modify('BRIDGE_LAYER_WEB3_URL', process.env.ETH_CLIENT_WEB3_URL!, envFile, false);
    env.modify('ETH_CLIENT_WEB3_URL', process.env.GATEWAY_API_WEB3_JSON_RPC_HTTP_URL!, envFile, false);
    env.modify('L1_RPC_ADDRESS', process.env.ETH_CLIENT_WEB3_URL!, envFile, false);
    env.modify('ETH_CLIENT_CHAIN_ID', process.env.GATEWAY_CHAIN_ID!, envFile, false);

    env.modify('CHAIN_ETH_NETWORK', 'localhostL2', envFile, false);

    env.modify(`ETH_SENDER_SENDER_IGNORE_DB_NONCE`, 'true', envFile, false);
    env.modify('CONTRACTS_BASE_NETWORK_ZKSYNC', 'true', envFile, false);
    env.modify('ETH_SENDER_SENDER_MAX_AGGREGATED_TX_GAS', '4294967295', envFile, false);

    env.modify('ETH_SENDER_SENDER_WAIT_CONFIRMATIONS', '0', envFile, false);

    // FIXME: while logically incorrect, it is temporarily needed to make the synclayer start
    fs.copyFileSync(
        `${process.env.ZKSYNC_HOME}/etc/tokens/localhost.json`,
        `${process.env.ZKSYNC_HOME}/etc/tokens/localhostL2.json`
    );

    env.reload();
}

export async function verifyL1Contracts(): Promise<void> {
    // Spawning a new script is expensive, so if we know that publishing is disabled, it's better to not launch
    // it at all (even though `verify` checks the network as well).
    if (utils.isCurrentNetworkLocal()) {
        console.log('Skip contract verification on localhost');
        return;
    }
    await utils.spawn('yarn l1-contracts verify');
}

export function updateContractsEnv(initEnv: string, deployLog: String, envVars: Array<string>): string {
    let updatedContracts = '';
    for (const envVar of envVars) {
        const pattern = new RegExp(`${envVar}=.*`, 'g');
        const matches = deployLog.match(pattern);
        if (matches !== null) {
            const varContents = matches[0];
            env.modify(envVar, varContents, initEnv, false);
            updatedContracts += `${varContents}\n`;
        }
    }
    env.reload();
    return updatedContracts;
}

export async function initializeValidator(args: any[]): Promise<void> {
    await utils.confirmAction();
    await utils.spawn(`yarn l1-contracts initialize-validator ${args.join(' ')} | tee initializeValidator.log`);
}

export async function initializeGovernance(): Promise<void> {
    await utils.confirmAction();

    const privateKey = process.env.GOVERNANCE_PRIVATE_KEY;
    const args = [privateKey ? `--private-key ${privateKey}` : ''];

    await utils.spawn(`yarn l1-contracts initialize-governance ${args.join(' ')} | tee initializeGovernance.log`);
}

export async function deployL2(args: any[] = [], includePaymaster?: boolean): Promise<void> {
    await utils.confirmAction();

    const isLocalSetup = process.env.ZKSYNC_LOCAL_SETUP;

    // Skip compilation for local setup, since we already copied artifacts into the container.
    if (!isLocalSetup) {
        await utils.spawn(`yarn l2-contracts build`);
    }

    await utils.spawn(`yarn l2-contracts deploy-shared-bridge-on-l2 ${args.join(' ')} | tee deployL2.log`);

    if (includePaymaster) {
        await utils.spawn(`yarn l2-contracts deploy-testnet-paymaster ${args.join(' ')} | tee -a deployL2.log`);
    }

    await utils.spawn(`yarn l2-contracts deploy-force-deploy-upgrader ${args.join(' ')} | tee -a deployL2.log`);

    let l2DeployLog = fs.readFileSync('deployL2.log').toString();
    const l2DeploymentEnvVars = [
        'CONTRACTS_L2_SHARED_BRIDGE_ADDR',
        'CONTRACTS_L2_TESTNET_PAYMASTER_ADDR',
        'CONTRACTS_L2_WETH_TOKEN_IMPL_ADDR',
        'CONTRACTS_L2_WETH_TOKEN_PROXY_ADDR',
        'CONTRACTS_L2_DEFAULT_UPGRADE_ADDR'
    ];
    updateContractsEnv(`etc/env/l2-inits/${process.env.ZKSYNC_ENV!}.init.env`, l2DeployLog, l2DeploymentEnvVars);
}

// for testnet and development purposes it is ok to deploy contracts form L1.
export async function deployL2ThroughL1({
    includePaymaster = true,
    localLegacyBridgeTesting,
    deploymentMode
}: {
    includePaymaster: boolean;
    localLegacyBridgeTesting?: boolean;
    deploymentMode: DeploymentMode;
}): Promise<void> {
    await utils.confirmAction();

    const privateKey = process.env.DEPLOYER_PRIVATE_KEY;
    const args = [privateKey ? `--private-key ${privateKey}` : ''];

    const isLocalSetup = process.env.ZKSYNC_LOCAL_SETUP;

    // Skip compilation for local setup, since we already copied artifacts into the container.
    if (!isLocalSetup) {
        await utils.spawn(`yarn l2-contracts build`);
    }

    // The deployment of the L2 DA must be the first operation in the batch, since otherwise it wont be possible to commit it.
    const daArgs = [...args, deploymentMode == DeploymentMode.Validium ? '--validium-mode' : ''];
    await utils.spawn(
        `yarn l2-contracts deploy-l2-da-validator-on-l2-through-l1 ${daArgs.join(' ')} | tee deployL2.log`
    );

    await utils.spawn(
        `yarn l2-contracts deploy-shared-bridge-on-l2-through-l1 ${args.join(' ')} ${
            localLegacyBridgeTesting ? '--local-legacy-bridge-testing' : ''
        } | tee -a deployL2.log`
    );

    if (includePaymaster) {
        await utils.spawn(
            `yarn l2-contracts deploy-testnet-paymaster-through-l1 ${args.join(' ')} | tee -a deployL2.log`
        );
    }

    await utils.spawn(
        `yarn l2-contracts deploy-force-deploy-upgrader-through-l1 ${args.join(' ')} | tee -a deployL2.log`
    );

    let l2DeployLog = fs.readFileSync('deployL2.log').toString();
    const l2DeploymentEnvVars = [
        'CONTRACTS_L2_SHARED_BRIDGE_ADDR',
        'CONTRACTS_L2_ERC20_BRIDGE_ADDR',
        'CONTRACTS_L2_TESTNET_PAYMASTER_ADDR',
        'CONTRACTS_L2_WETH_TOKEN_IMPL_ADDR',
        'CONTRACTS_L2_WETH_TOKEN_PROXY_ADDR',
        'CONTRACTS_L2_DEFAULT_UPGRADE_ADDR',
        'CONTRACTS_L1_DA_VALIDATOR_ADDR',
        'CONTRACTS_L2_DA_VALIDATOR_ADDR',
        'CONTRACTS_L2_NATIVE_TOKEN_VAULT_IMPL_ADDR',
        'CONTRACTS_L2_NATIVE_TOKEN_VAULT_PROXY_ADDR',
        'CONTRACTS_L2_PROXY_ADMIN_ADDR'
    ];
    updateContractsEnv(`etc/env/l2-inits/${process.env.ZKSYNC_ENV!}.init.env`, l2DeployLog, l2DeploymentEnvVars);
    // erc20 bridge is now deployed as shared bridge, but we still need the config var:
    updateContractsEnv(
        `etc/env/l2-inits/${process.env.ZKSYNC_ENV!}.init.env`,
        `CONTRACTS_L2_ERC20_BRIDGE_ADDR=${process.env.CONTRACTS_L2_SHARED_BRIDGE_ADDR}`,
        l2DeploymentEnvVars
    );
}

async function _deployL1(onlyVerifier: boolean): Promise<void> {
    await utils.confirmAction();

    const privateKey = process.env.DEPLOYER_PRIVATE_KEY;
    const args = [privateKey ? `--private-key ${privateKey}` : '', onlyVerifier ? '--only-verifier' : ''];

    // In the localhost setup scenario we don't have the workspace,
    // so we have to `--cwd` into the required directory.

    await utils.spawn(`yarn l1-contracts deploy-no-build ${args.join(' ')} | tee deployL1.log`);
    const deployLog = fs.readFileSync('deployL1.log').toString();
    const l1EnvVars = [
        'CONTRACTS_CREATE2_FACTORY_ADDR',

        'CONTRACTS_BRIDGEHUB_PROXY_ADDR',
        'CONTRACTS_BRIDGEHUB_IMPL_ADDR',

        'CONTRACTS_MESSAGE_ROOT_PROXY_ADDR',
        'CONTRACTS_MESSAGE_ROOT_IMPL_ADDR',

        'CONTRACTS_STATE_TRANSITION_PROXY_ADDR',
        'CONTRACTS_STATE_TRANSITION_IMPL_ADDR',

        'CONTRACTS_DIAMOND_UPGRADE_INIT_ADDR',
        'CONTRACTS_DIAMOND_INIT_ADDR',
        'CONTRACTS_DEFAULT_UPGRADE_ADDR',
        'CONTRACTS_GENESIS_UPGRADE_ADDR',
        'CONTRACTS_GOVERNANCE_ADDR',
        'CONTRACTS_CHAIN_ADMIN_ADDR',
        'CONTRACTS_ADMIN_FACET_ADDR',
        'CONTRACTS_EXECUTOR_FACET_ADDR',
        'CONTRACTS_GETTERS_FACET_ADDR',
        'CONTRACTS_MAILBOX_FACET_ADDR',

        'CONTRACTS_VERIFIER_ADDR',
        'CONTRACTS_VALIDATOR_TIMELOCK_ADDR',

        'CONTRACTS_GENESIS_TX_HASH',
        'CONTRACTS_TRANSPARENT_PROXY_ADMIN_ADDR',
        'CONTRACTS_L1_SHARED_BRIDGE_PROXY_ADDR',
        'CONTRACTS_L1_SHARED_BRIDGE_IMPL_ADDR',
        'CONTRACTS_L1_NATIVE_TOKEN_VAULT_IMPL_ADDR',
        'CONTRACTS_L1_NATIVE_TOKEN_VAULT_PROXY_ADDR',
        'CONTRACTS_L1_ERC20_BRIDGE_PROXY_ADDR',
        'CONTRACTS_L1_ERC20_BRIDGE_IMPL_ADDR',
        'CONTRACTS_L1_WETH_BRIDGE_IMPL_ADDR',
        'CONTRACTS_L1_WETH_BRIDGE_PROXY_ADDR',
        'CONTRACTS_L1_ALLOW_LIST_ADDR',
        'CONTRACTS_L1_MULTICALL3_ADDR',
        'CONTRACTS_BLOB_VERSIONED_HASH_RETRIEVER_ADDR',

        'CONTRACTS_L1_ROLLUP_DA_VALIDATOR',
        'CONTRACTS_L1_VALIDIUM_DA_VALIDATOR',
        'CONTRACTS_STM_DEPLOYMENT_TRACKER_IMPL_ADDR',
        'CONTRACTS_STM_DEPLOYMENT_TRACKER_PROXY_ADDR',
        'CONTRACTS_STM_ASSET_INFO',

        /// temporary:
        'CONTRACTS_HYPERCHAIN_UPGRADE_ADDR'
    ];

    const envFile = `etc/env/l1-inits/${process.env.L1_ENV_NAME ? process.env.L1_ENV_NAME : '.init'}.env`;
    console.log('Writing to');
    const updatedContracts = updateContractsEnv(envFile, deployLog, l1EnvVars);

    // Write updated contract addresses and tx hashes to the separate file
    // Currently it's used by loadtest github action to update deployment configmap.
    fs.writeFileSync('deployed_contracts.log', updatedContracts);
}

export enum DeploymentMode {
    Rollup = 0,
    Validium = 1
}

export async function redeployL1(verifierOnly: boolean) {
    await _deployL1(verifierOnly);
    await verifyL1Contracts();
}

export async function wethBridgeFinish(args: any[] = []): Promise<void> {
    await utils.confirmAction();
    await utils.spawn(`yarn l1-contracts weth-finish-deployment-on-chain ${args.join(' ')} | tee -a deployL2.log`);
}

export async function erc20BridgeFinish(args: any[] = []): Promise<void> {
    await utils.confirmAction();
    await utils.spawn(`yarn l1-contracts erc20-finish-deployment-on-chain ${args.join(' ')} | tee -a deployL2.log`);
}

export async function registerHyperchain({
    baseTokenName,
    deploymentMode
}: {
    baseTokenName?: string;
    deploymentMode?: DeploymentMode;
}): Promise<void> {
    await utils.confirmAction();

    const privateKey = process.env.GOVERNOR_PRIVATE_KEY;
    let tokenMultiplierSetterAddress = process.env.TOKEN_MULTIPLIER_SETTER_ADDRESS;

    if (baseTokenName && !tokenMultiplierSetterAddress) {
        const testConfigPath = path.join(process.env.ZKSYNC_HOME as string, `etc/test_config/constant`);
        const ethTestConfig = JSON.parse(fs.readFileSync(`${testConfigPath}/eth.json`, { encoding: 'utf-8' }));
        // this is one of the rich accounts
        tokenMultiplierSetterAddress = Wallet.fromMnemonic(
            process.env.MNEMONIC ?? ethTestConfig.mnemonic,
            "m/44'/60'/0'/0/2"
        ).address;
        console.log(`Defaulting token multiplier setter address to ${tokenMultiplierSetterAddress}`);
    }

    const args = [
        privateKey ? `--private-key ${privateKey}` : '',
        baseTokenName ? `--base-token-name ${baseTokenName}` : '',
        deploymentMode == DeploymentMode.Validium ? '--validium-mode' : '',
<<<<<<< HEAD
        '--use-governance'
=======
        tokenMultiplierSetterAddress ? `--token-multiplier-setter-address ${tokenMultiplierSetterAddress}` : ''
>>>>>>> 202abd64
    ];
    await utils.spawn(`yarn l1-contracts register-hyperchain ${args.join(' ')} | tee registerHyperchain.log`);
    const deployLog = fs.readFileSync('registerHyperchain.log').toString();

    const l2EnvVars = ['CHAIN_ETH_ZKSYNC_NETWORK_ID', 'CONTRACTS_DIAMOND_PROXY_ADDR', 'CONTRACTS_BASE_TOKEN_ADDR'];
    const l2EnvFile = `etc/env/l2-inits/${process.env.ZKSYNC_ENV!}.init.env`;
    console.log('Writing to', l2EnvFile);

    const updatedContracts = updateContractsEnv(l2EnvFile, deployLog, l2EnvVars);

    for (const userVar of USER_FACING_ENV_VARS) {
        const originalVar = userVar.replace(/CONTRACTS_USER_FACING/g, 'CONTRACTS');
        env.modify(userVar, process.env[originalVar]!, l2EnvFile, false);
    }

    // Write updated contract addresses and tx hashes to the separate file
    // Currently it's used by loadtest github action to update deployment configmap.
    fs.writeFileSync('register_hyperchain.log', updatedContracts);
}

export async function deployVerifier(): Promise<void> {
    await _deployL1(true);
}

export async function deployL1(): Promise<void> {
    await _deployL1(false);
}

async function setupLegacyBridgeEra(): Promise<void> {
    await utils.confirmAction();
    if (process.env.CHAIN_ETH_ZKSYNC_NETWORK_ID != process.env.CONTRACTS_ERA_CHAIN_ID) {
        throw new Error('Era chain and l2 chain id do not match');
    }
    process.env.CONTRACTS_ERA_DIAMOND_PROXY_ADDR = process.env.CONTRACTS_DIAMOND_PROXY_ADDR;

    const privateKey = process.env.DEPLOYER_PRIVATE_KEY;
    const args = [privateKey ? `--private-key ${privateKey}` : ''];

    await utils.spawn(`yarn l1-contracts setup-legacy-bridge-era ${args.join(' ')} | tee setupLegacyBridgeEra.log`);

    const deployLog = fs.readFileSync('setupLegacyBridgeEra.log').toString();
    const l1EnvVars = ['CONTRACTS_L1_SHARED_BRIDGE_IMPL_ADDR'];

    console.log('Writing to', `etc/env/l1-inits/${process.env.L1_ENV_NAME ? process.env.L1_ENV_NAME : '.init'}.env`);
    const updatedContracts = updateContractsEnv(
        `etc/env/l1-inits/${process.env.L1_ENV_NAME ? process.env.L1_ENV_NAME : '.init'}.env`,
        deployLog,
        l1EnvVars
    );

    // Write updated contract addresses and tx hashes to the separate file
    // Currently it's used by loadtest github action to update deployment configmap.
    fs.writeFileSync('upgraded_shared_bridge.log', updatedContracts);
}

export const command = new Command('contract').description('contract management');

command
    .command('redeploy [deploy-opts...]')
    .allowUnknownOption(true)
    .description('redeploy contracts')
    .action(redeployL1);
command.command('deploy [deploy-opts...]').allowUnknownOption(true).description('deploy contracts').action(deployL1);
command
    .command('build')
    .description('build contracts')
    .option('--zkSync', 'compile for zksync network')
    .action((cmd) => build(cmd.zkSync === true));

command
    .command('prepare-sync-layer')
    .description('prepare the network to server as a synclayer')
    .action(prepareSyncLayer);

command
    .command('register-sync-layer-counterpart')
    .description('prepare the network to server as a synclayer')
    .action(registerSyncLayer);

// zk contract migrate-to-sync-layer --sync-layer-chain-id 270 --sync-layer-url http://127.0.0.1:3050 --sync-layer-stm 0x0040D8c968E3d5C95B9b0C3A4F098A3Ce82929C9
command
    .command('migrate-to-sync-layer')
    .description('prepare the network to server as a synclayer')
    .action(async () => {
        await migrateToSyncLayer();
    });

// zk contract recover-from-migration --sync-layer-chain-id 270 --sync-layer-url http://127.0.0.1:3050 --failed-tx-l2-hash 0xcd23ebda8c3805a3ff8fba846a34218cb987cae3402f4150544b74032c9213e2
command
    .command('recover-from-migration')
    .description('recover from failed migration to sync layer')
    .option('--failed-tx-l2-hash <failedTxL2Hash>', 'the hash of the failed tx on the SL')
    .action(async (cmd) => {
        console.log('input params : ', cmd.failedTxL2Hash);
        await recoverFromFailedMigrationToSyncLayer(cmd.failedTxL2Hash);
    });

command
    .command('prepare-sync-layer-validators')
    .description('register hyperchain')
    .action(async () => {
        await prepareValidatorsOnSyncLayer();
    });

command
    .command('update-config-for-sync-layer')
    .description('updates config to include the new contracts for sync layer')
    .action(async () => {
        await updateConfigOnSyncLayer();
    });

command.command('verify').description('verify L1 contracts').action(verifyL1Contracts);
command
    .command('setup-legacy-bridge-era')
    .description('upgrade shared bridge with deployed era diamond proxy address')
    .action(setupLegacyBridgeEra);
command
    .command('initialize-validator [init-opts...]')
    .allowUnknownOption(true)
    .description('initialize validator')
    .action(initializeValidator);
command
    .command('deploy-l2 [deploy-opts...]')
    .allowUnknownOption(true)
    .description('deploy l2 contracts')
    .action(deployL2);
command
    .command('initialize-governance [gov-opts...]')
    .allowUnknownOption(true)
    .description('initialize governance')
    .action(initializeGovernance);
command
    .command('register-hyperchain')
    .description('register hyperchain')
    .option('--base-token-name <base-token-name>', 'base token name')
    .option('--deployment-mode <deployment-mode>', 'deploy contracts in Validium mode')
    .option(
        '--token-multiplier-setter-address <token-multiplier-setter-address>',
        'address of the token multiplier setter'
    )
    .action(registerHyperchain);
command
    .command('deploy-l2-through-l1')
    .description('deploy l2 through l1')
    .option(
        '--local-legacy-bridge-testing',
        'used to test LegacyBridge compatibility. The chain will have the same id as the era chain id, while eraChainId in L2SharedBridge will be 0'
    )
    .option('--deployment-mode <deployment-mode>', 'deploy contracts in Validium mode')
    .action(deployL2ThroughL1);
command.command('deploy-verifier').description('deploy verifier to l1').action(deployVerifier);<|MERGE_RESOLUTION|>--- conflicted
+++ resolved
@@ -420,11 +420,8 @@
         privateKey ? `--private-key ${privateKey}` : '',
         baseTokenName ? `--base-token-name ${baseTokenName}` : '',
         deploymentMode == DeploymentMode.Validium ? '--validium-mode' : '',
-<<<<<<< HEAD
+        tokenMultiplierSetterAddress ? `--token-multiplier-setter-address ${tokenMultiplierSetterAddress}` : '',
         '--use-governance'
-=======
-        tokenMultiplierSetterAddress ? `--token-multiplier-setter-address ${tokenMultiplierSetterAddress}` : ''
->>>>>>> 202abd64
     ];
     await utils.spawn(`yarn l1-contracts register-hyperchain ${args.join(' ')} | tee registerHyperchain.log`);
     const deployLog = fs.readFileSync('registerHyperchain.log').toString();
@@ -573,6 +570,5 @@
         '--local-legacy-bridge-testing',
         'used to test LegacyBridge compatibility. The chain will have the same id as the era chain id, while eraChainId in L2SharedBridge will be 0'
     )
-    .option('--deployment-mode <deployment-mode>', 'deploy contracts in Validium mode')
     .action(deployL2ThroughL1);
 command.command('deploy-verifier').description('deploy verifier to l1').action(deployVerifier);