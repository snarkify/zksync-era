import { Command } from 'commander';
import * as utils from './utils';
import { clean } from './clean';
import fs from 'fs';
import * as path from 'path';
import * as db from './database';

export async function server(rebuildTree: boolean, uring: boolean, components?: string) {
    let options = '';
    if (uring) {
        options += '--features=rocksdb/io-uring';
    }
    if (rebuildTree || components) {
        options += ' --';
    }
    if (rebuildTree) {
        clean('db');
        options += ' --rebuild-tree';
    }
    if (components) {
        options += ` --components=${components}`;
    }
    // await utils.spawn(`RUST_LOG=trace cargo run --bin zksync_server --release ${options}`);
    await utils.spawn(`cargo run --bin zksync_server --release ${options}`);
}

export async function externalNode(reinit: boolean = false, args: string[]) {
    if (process.env.ZKSYNC_ENV != 'ext-node') {
        console.warn(`WARNING: using ${process.env.ZKSYNC_ENV} environment for external node`);
        console.warn('If this is a mistake, set $ZKSYNC_ENV to "ext-node" or other environment');
    }

    // Set proper environment variables for external node.
    process.env.EN_BOOTLOADER_HASH = process.env.CHAIN_STATE_KEEPER_BOOTLOADER_HASH;
    process.env.EN_DEFAULT_AA_HASH = process.env.CHAIN_STATE_KEEPER_DEFAULT_AA_HASH;

    // On --reinit we want to reset RocksDB and Postgres before we start.
    if (reinit) {
        await utils.confirmAction();
        await db.reset({ core: true, prover: false });
        clean(path.dirname(process.env.EN_MERKLE_TREE_PATH!));
    }

    await utils.spawn(`cargo run --release --bin zksync_external_node -- ${args.join(' ')}`);
}

async function create_genesis(cmd: string) {
    await utils.confirmAction();
    await utils.spawn(`${cmd} | tee genesis.log`);

    const date = new Date();
    const [year, month, day, hour, minute, second] = [
        date.getFullYear(),
        date.getMonth(),
        date.getDate(),
        date.getHours(),
        date.getMinutes(),
        date.getSeconds()
    ];
    const label = `${process.env.ZKSYNC_ENV}-Genesis_gen-${year}-${month}-${day}-${hour}${minute}${second}`;
    fs.mkdirSync(`logs/${label}`, { recursive: true });
    fs.copyFileSync('genesis.log', `logs/${label}/genesis.log`);
<<<<<<< HEAD
    env.modify(
        'CONTRACTS_GENESIS_ROOT',
        genesisRoot,
        `etc/env/l1-inits/${process.env.L1_ENV_NAME ? process.env.L1_ENV_NAME : '.init'}.env`
    );
    env.modify(
        'CHAIN_STATE_KEEPER_BOOTLOADER_HASH',
        genesisBootloaderHash,
        `etc/env/l1-inits/${process.env.L1_ENV_NAME ? process.env.L1_ENV_NAME : '.init'}.env`
    );
    env.modify(
        'CHAIN_STATE_KEEPER_DEFAULT_AA_HASH',
        genesisDefaultAAHash,
        `etc/env/l1-inits/${process.env.L1_ENV_NAME ? process.env.L1_ENV_NAME : '.init'}.env`
    );
    env.modify(
        'CONTRACTS_GENESIS_BATCH_COMMITMENT',
        genesisBlockCommitment,
        `etc/env/l1-inits/${process.env.L1_ENV_NAME ? process.env.L1_ENV_NAME : '.init'}.env`
    );
    env.modify(
        'CONTRACTS_GENESIS_ROLLUP_LEAF_INDEX',
        genesisRollupLeafIndex,
        `etc/env/l1-inits/${process.env.L1_ENV_NAME ? process.env.L1_ENV_NAME : '.init'}.env`
    );
=======
>>>>>>> f7c5c142
}

export async function genesisFromSources(options?: { setChainId: boolean }) {
    const args = [options?.setChainId ? '--set-chain-id' : ''];
    // we fix chainId as we need all chains to have the same chainId at genesis
    await create_genesis(
        'CHAIN_ETH_ZKSYNC_NETWORK_ID=270 cargo run --bin zksync_server --release -- --genesis ' + args.join(' ')
    );
}

export async function genesisFromBinary() {
    await create_genesis('zksync_server --genesis');
}

export const serverCommand = new Command('server')
    .description('start zksync server')
    .option('--genesis', 'generate genesis data via server')
    .option('--rebuild-tree', 'rebuilds merkle tree from database logs', 'rebuild_tree')
    .option('--uring', 'enables uring support for RocksDB')
    .option('--components <components>', 'comma-separated list of components to run')
    .option('--chain-name <chain-name>', 'environment name')
    .action(async (cmd: Command) => {
        cmd.chainName ? env.reload(cmd.chainName) : env.load();
        if (cmd.genesis) {
            await genesisFromSources();
        } else {
            await server(cmd.rebuildTree, cmd.uring, cmd.components);
        }
    });

export const enCommand = new Command('external-node')
    .description('start zksync external node')
    .option('--reinit', 'reset postgres and rocksdb before starting')
    .action(async (cmd: Command) => {
        await externalNode(cmd.reinit, cmd.args);
    });<|MERGE_RESOLUTION|>--- conflicted
+++ resolved
@@ -60,34 +60,6 @@
     const label = `${process.env.ZKSYNC_ENV}-Genesis_gen-${year}-${month}-${day}-${hour}${minute}${second}`;
     fs.mkdirSync(`logs/${label}`, { recursive: true });
     fs.copyFileSync('genesis.log', `logs/${label}/genesis.log`);
-<<<<<<< HEAD
-    env.modify(
-        'CONTRACTS_GENESIS_ROOT',
-        genesisRoot,
-        `etc/env/l1-inits/${process.env.L1_ENV_NAME ? process.env.L1_ENV_NAME : '.init'}.env`
-    );
-    env.modify(
-        'CHAIN_STATE_KEEPER_BOOTLOADER_HASH',
-        genesisBootloaderHash,
-        `etc/env/l1-inits/${process.env.L1_ENV_NAME ? process.env.L1_ENV_NAME : '.init'}.env`
-    );
-    env.modify(
-        'CHAIN_STATE_KEEPER_DEFAULT_AA_HASH',
-        genesisDefaultAAHash,
-        `etc/env/l1-inits/${process.env.L1_ENV_NAME ? process.env.L1_ENV_NAME : '.init'}.env`
-    );
-    env.modify(
-        'CONTRACTS_GENESIS_BATCH_COMMITMENT',
-        genesisBlockCommitment,
-        `etc/env/l1-inits/${process.env.L1_ENV_NAME ? process.env.L1_ENV_NAME : '.init'}.env`
-    );
-    env.modify(
-        'CONTRACTS_GENESIS_ROLLUP_LEAF_INDEX',
-        genesisRollupLeafIndex,
-        `etc/env/l1-inits/${process.env.L1_ENV_NAME ? process.env.L1_ENV_NAME : '.init'}.env`
-    );
-=======
->>>>>>> f7c5c142
 }
 
 export async function genesisFromSources(options?: { setChainId: boolean }) {
