--- conflicted
+++ resolved
@@ -73,7 +73,9 @@
     "e706e60ab5dc512c36a4646d719b889f398cbbcb": {
       "balance": "0x4B3B4CA85A86C47A098A224000000000"
     },
-<<<<<<< HEAD
+    "5711E991397FCa8F5651c9Bb6FA06b57e4a4DCC0": {
+      "balance": "0x4B3B4CA85A86C47A098A224000000000"
+    },
     "Fd6d43B10A66DF5a9A6869E74d8e8868D5D6164b": {
       "balance": "0x4B3B4CA85A86C47A098A224000000000"
     },
@@ -102,9 +104,6 @@
       "balance": "0x4B3B4CA85A86C47A098A224000000000"
     },
     "7B21B8CA254AEb159699C1e30D92810e84adDB25": {
-=======
-    "5711E991397FCa8F5651c9Bb6FA06b57e4a4DCC0": {
->>>>>>> edfcc7db
       "balance": "0x4B3B4CA85A86C47A098A224000000000"
     }
   },
