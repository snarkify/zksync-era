use std::collections::HashMap;

<<<<<<< HEAD
use anyhow::{ensure, Context as _};
=======
use anyhow::Context as _;
>>>>>>> 275dc9b4
use circuit_definitions::zkevm_circuits::scheduler::aux::BaseLayerCircuitType;
use clap::Args as ClapArgs;
use colored::*;
use prover_dal::{Connection, ConnectionPool, Prover, ProverDal};
use zksync_types::{
    basic_fri_types::AggregationRound,
    prover_dal::{
        BasicWitnessGeneratorJobInfo, JobCountStatistics, LeafWitnessGeneratorJobInfo,
        NodeWitnessGeneratorJobInfo, ProofCompressionJobInfo, ProverJobFriInfo, ProverJobStatus,
        RecursionTipWitnessGeneratorJobInfo, SchedulerWitnessGeneratorJobInfo,
    },
    url::SensitiveUrl,
    L1BatchNumber,
};

use super::utils::{BatchData, StageInfo, Status};
use crate::cli::ProverCLIConfig;

#[derive(ClapArgs)]
pub struct Args {
    #[clap(short = 'n', num_args = 1.., required = true)]
    batches: Vec<L1BatchNumber>,
    #[clap(short, long, default_value("false"))]
    verbose: bool,
}

pub(crate) async fn run(args: Args, config: ProverCLIConfig) -> anyhow::Result<()> {
    let batches_data = get_batches_data(args.batches, config.db_url).await?;

    for batch_data in batches_data {
<<<<<<< HEAD
=======
        println!(
            "== {} ==",
            format!("Batch {} Status", batch_data.batch_number).bold()
        );
>>>>>>> 275dc9b4
        if !args.verbose {
            display_batch_status(batch_data);
        } else {
            display_batch_info(batch_data);
        }
    }

    Ok(())
}

async fn get_batches_data(
    batches: Vec<L1BatchNumber>,
    db_url: SensitiveUrl,
) -> anyhow::Result<Vec<BatchData>> {
    let prover_connection_pool = ConnectionPool::<Prover>::singleton(db_url)
        .build()
        .await
        .context("failed to build a prover_connection_pool")?;

    let mut conn = prover_connection_pool
        .connection()
        .await
        .context("failed to get a connection")?;

    let mut batches_data = Vec::new();
    for batch in batches {
        let current_batch_data = BatchData {
            batch_number: batch,
            basic_witness_generator: StageInfo::BasicWitnessGenerator {
                witness_generator_job_info: get_proof_basic_witness_generator_into_for_batch(
                    batch, &mut conn,
                )
                .await,
                prover_jobs_info: get_prover_jobs_info_for_batch(
                    batch,
                    AggregationRound::BasicCircuits,
                    &mut conn,
                )
                .await,
            },
            leaf_witness_generator: StageInfo::LeafWitnessGenerator {
                witness_generator_jobs_info: get_proof_leaf_witness_generator_info_for_batch(
                    batch, &mut conn,
                )
                .await,
                prover_jobs_info: get_prover_jobs_info_for_batch(
                    batch,
                    AggregationRound::LeafAggregation,
                    &mut conn,
                )
                .await,
            },
            node_witness_generator: StageInfo::NodeWitnessGenerator {
                witness_generator_jobs_info: get_proof_node_witness_generator_info_for_batch(
                    batch, &mut conn,
                )
                .await,
                prover_jobs_info: get_prover_jobs_info_for_batch(
                    batch,
                    AggregationRound::NodeAggregation,
                    &mut conn,
                )
                .await,
            },
            recursion_tip_witness_generator: StageInfo::RecursionTipWitnessGenerator(
                get_proof_recursion_tip_witness_generator_info_for_batch(batch, &mut conn).await,
            ),
            scheduler_witness_generator: StageInfo::SchedulerWitnessGenerator(
                get_proof_scheduler_witness_generator_info_for_batch(batch, &mut conn).await,
            ),
            compressor: StageInfo::Compressor(
                get_proof_compression_job_info_for_batch(batch, &mut conn).await,
            ),
        };
        batches_data.push(current_batch_data);
    }

    Ok(batches_data)
}

async fn get_prover_jobs_info_for_batch<'a>(
    batch_number: L1BatchNumber,
    aggregation_round: AggregationRound,
    conn: &mut Connection<'a, Prover>,
) -> Vec<ProverJobFriInfo> {
    conn.fri_prover_jobs_dal()
        .get_prover_jobs_stats_for_batch(batch_number, aggregation_round)
        .await
}

async fn get_proof_basic_witness_generator_into_for_batch<'a>(
    batch_number: L1BatchNumber,
    conn: &mut Connection<'a, Prover>,
) -> Option<BasicWitnessGeneratorJobInfo> {
    conn.fri_witness_generator_dal()
        .get_basic_witness_generator_job_for_batch(batch_number)
        .await
}

async fn get_proof_leaf_witness_generator_info_for_batch<'a>(
    batch_number: L1BatchNumber,
    conn: &mut Connection<'a, Prover>,
) -> Vec<LeafWitnessGeneratorJobInfo> {
    conn.fri_witness_generator_dal()
        .get_leaf_witness_generator_jobs_for_batch(batch_number)
        .await
}

async fn get_proof_node_witness_generator_info_for_batch<'a>(
    batch_number: L1BatchNumber,
    conn: &mut Connection<'a, Prover>,
) -> Vec<NodeWitnessGeneratorJobInfo> {
    conn.fri_witness_generator_dal()
        .get_node_witness_generator_jobs_for_batch(batch_number)
        .await
}

async fn get_proof_recursion_tip_witness_generator_info_for_batch<'a>(
<<<<<<< HEAD
    batch_number: L1BatchNumber,
    conn: &mut Connection<'a, Prover>,
) -> Option<RecursionTipWitnessGeneratorJobInfo> {
    conn.fri_witness_generator_dal()
        .get_recursion_tip_witness_generator_jobs_for_batch(batch_number)
        .await
}

async fn get_proof_scheduler_witness_generator_info_for_batch<'a>(
    batch_number: L1BatchNumber,
    conn: &mut Connection<'a, Prover>,
=======
    batch_number: L1BatchNumber,
    conn: &mut Connection<'a, Prover>,
) -> Option<RecursionTipWitnessGeneratorJobInfo> {
    conn.fri_witness_generator_dal()
        .get_recursion_tip_witness_generator_jobs_for_batch(batch_number)
        .await
}

async fn get_proof_scheduler_witness_generator_info_for_batch<'a>(
    batch_number: L1BatchNumber,
    conn: &mut Connection<'a, Prover>,
>>>>>>> 275dc9b4
) -> Option<SchedulerWitnessGeneratorJobInfo> {
    conn.fri_witness_generator_dal()
        .get_scheduler_witness_generator_jobs_for_batch(batch_number)
        .await
}

async fn get_proof_compression_job_info_for_batch<'a>(
    batch_number: L1BatchNumber,
    conn: &mut Connection<'a, Prover>,
) -> Option<ProofCompressionJobInfo> {
    conn.fri_proof_compressor_dal()
        .get_proof_compression_job_for_batch(batch_number)
        .await
}

fn display_batch_status(batch_data: BatchData) {
<<<<<<< HEAD
    println!(
        "== {} ==",
        format!("Batch {} Status", batch_data.batch_number)
    );
=======
>>>>>>> 275dc9b4
    display_status_for_stage(batch_data.basic_witness_generator);
    display_status_for_stage(batch_data.leaf_witness_generator);
    display_status_for_stage(batch_data.node_witness_generator);
    display_status_for_stage(batch_data.recursion_tip_witness_generator);
    display_status_for_stage(batch_data.scheduler_witness_generator);
    display_status_for_stage(batch_data.compressor);
}

fn display_status_for_stage(stage_info: StageInfo) {
    display_aggregation_round(&stage_info);
    match stage_info.witness_generator_jobs_status() {
        Status::Custom(msg) => {
            println!("{}: {} \n", stage_info.to_string().bold(), msg);
        }
        Status::Queued | Status::WaitingForProofs | Status::Stuck | Status::JobsNotFound => {
            println!(
                "{}: {}",
                stage_info.to_string().bold(),
                stage_info.witness_generator_jobs_status()
            )
        }
        Status::InProgress | Status::Successful => {
            println!(
                "{}: {}",
                stage_info.to_string().bold(),
                stage_info.witness_generator_jobs_status()
            );
<<<<<<< HEAD
            println!(
                "> {}: {}",
                "Prover Jobs".to_owned().bold(),
                stage_info
                    .prover_jobs_status()
                    .expect("Unable to check status")
            );
=======
            if let Some(job_status) = stage_info.prover_jobs_status() {
                println!("> {}: {}", "Prover Jobs".to_owned().bold(), job_status);
            }
>>>>>>> 275dc9b4
        }
    }
}

fn display_batch_info(batch_data: BatchData) {
<<<<<<< HEAD
    println!(
        "== {} ==",
        format!("Batch {} Status", batch_data.batch_number).bold()
    );
=======
>>>>>>> 275dc9b4
    display_info_for_stage(batch_data.basic_witness_generator);
    display_info_for_stage(batch_data.leaf_witness_generator);
    display_info_for_stage(batch_data.node_witness_generator);
    display_info_for_stage(batch_data.recursion_tip_witness_generator);
    display_info_for_stage(batch_data.scheduler_witness_generator);
    display_info_for_stage(batch_data.compressor);
}

fn display_info_for_stage(stage_info: StageInfo) {
    display_aggregation_round(&stage_info);
    match stage_info.witness_generator_jobs_status() {
        Status::Custom(msg) => {
            println!("{}: {}", stage_info.to_string().bold(), msg);
        }
        Status::Queued | Status::WaitingForProofs | Status::Stuck | Status::JobsNotFound => {
            println!(
                " > {}: {}",
                stage_info.to_string().bold(),
                stage_info.witness_generator_jobs_status()
            )
        }
        Status::InProgress => {
            println!(
                "v {}: {}",
                stage_info.to_string().bold(),
                stage_info.witness_generator_jobs_status()
            );
            match stage_info {
                StageInfo::BasicWitnessGenerator {
                    prover_jobs_info, ..
                } => {
                    display_prover_jobs_info(prover_jobs_info);
                }
                StageInfo::LeafWitnessGenerator {
                    witness_generator_jobs_info,
                    prover_jobs_info,
                } => {
                    display_leaf_witness_generator_jobs_info(witness_generator_jobs_info);
                    display_prover_jobs_info(prover_jobs_info);
                }
                StageInfo::NodeWitnessGenerator {
                    witness_generator_jobs_info,
                    prover_jobs_info,
                } => {
                    display_node_witness_generator_jobs_info(witness_generator_jobs_info);
                    display_prover_jobs_info(prover_jobs_info);
                }
<<<<<<< HEAD
                StageInfo::RecursionTipWitnessGenerator(_)
                | StageInfo::SchedulerWitnessGenerator(_)
                | StageInfo::Compressor(_) => (),
=======
                _ => (),
>>>>>>> 275dc9b4
            }
        }
        Status::Successful => {
            println!(
                "> {}: {}",
                stage_info.to_string().bold(),
                stage_info.witness_generator_jobs_status()
            );
            match stage_info {
                StageInfo::BasicWitnessGenerator {
                    prover_jobs_info, ..
                }
                | StageInfo::LeafWitnessGenerator {
                    prover_jobs_info, ..
                }
                | StageInfo::NodeWitnessGenerator {
                    prover_jobs_info, ..
                } => display_prover_jobs_info(prover_jobs_info),
<<<<<<< HEAD
                StageInfo::RecursionTipWitnessGenerator(_)
                | StageInfo::SchedulerWitnessGenerator(_)
                | StageInfo::Compressor(_) => (),
=======
                _ => (),
>>>>>>> 275dc9b4
            }
        }
    }
}

fn display_leaf_witness_generator_jobs_info(
    mut leaf_witness_generators_jobs_info: Vec<LeafWitnessGeneratorJobInfo>,
) {
    leaf_witness_generators_jobs_info.sort_by_key(|job| job.circuit_id);

    leaf_witness_generators_jobs_info.iter().for_each(|job| {
        println!(
            "   > {}: {}",
            format!(
                "{:?}",
                BaseLayerCircuitType::from_numeric_value(job.circuit_id as u8)
            )
            .bold(),
            Status::from(job.status.clone())
        )
    });
}

fn display_node_witness_generator_jobs_info(
    mut node_witness_generators_jobs_info: Vec<NodeWitnessGeneratorJobInfo>,
) {
    node_witness_generators_jobs_info.sort_by_key(|job| job.circuit_id);

    node_witness_generators_jobs_info.iter().for_each(|job| {
        println!(
            "   > {}: {}",
            format!(
                "{:?}",
                BaseLayerCircuitType::from_numeric_value(job.circuit_id as u8)
            )
            .bold(),
            Status::from(job.status.clone())
        )
    });
}

fn display_prover_jobs_info(prover_jobs_info: Vec<ProverJobFriInfo>) {
    let prover_jobs_status = Status::from(prover_jobs_info.clone());

    if matches!(prover_jobs_status, Status::Successful) {
        println!(
            "> {}: {prover_jobs_status}",
            "Prover Jobs".to_owned().bold()
        );
        return;
    }

    println!(
        "v {}: {prover_jobs_status}",
        "Prover Jobs".to_owned().bold()
    );

    let mut jobs_by_circuit_id: HashMap<u32, Vec<ProverJobFriInfo>> = HashMap::new();

    prover_jobs_info.iter().for_each(|job| {
        jobs_by_circuit_id
            .entry(job.circuit_id)
<<<<<<< HEAD
            .or_insert(Vec::new())
=======
            .or_default()
>>>>>>> 275dc9b4
            .push(job.clone())
    });

    let mut jobs_by_circuit_id: Vec<(u32, Vec<ProverJobFriInfo>)> = jobs_by_circuit_id
        .iter()
        .map(|(key, value)| (*key, value.clone()))
        .collect();

    jobs_by_circuit_id.sort_by_key(|job| job.0);

    for (circuit_id, prover_jobs_info) in jobs_by_circuit_id {
        let status = Status::from(prover_jobs_info.clone());
        match status {
            Status::InProgress => {
                println!(
                    "   > {}: {}",
                    format!(
                        "{:?}",
                        BaseLayerCircuitType::from_numeric_value(circuit_id as u8)
                    )
                    .bold(),
                    status
                );
                display_job_status_count(prover_jobs_info);
            }
            _ => println!(
                "   > {}: {}",
                format!(
                    "{:?}",
                    BaseLayerCircuitType::from_numeric_value(circuit_id as u8)
                )
                .bold(),
                status
            ),
        };
    }
}

fn display_job_status_count(jobs: Vec<ProverJobFriInfo>) {
    let mut jobs_counts = JobCountStatistics::default();
    let total_jobs = jobs.len();
    jobs.iter().for_each(|job| match job.status {
        ProverJobStatus::Queued => jobs_counts.queued += 1,
        ProverJobStatus::InProgress(_) => jobs_counts.in_progress += 1,
        ProverJobStatus::Successful(_) => jobs_counts.successful += 1,
        ProverJobStatus::Failed(_) => jobs_counts.failed += 1,
<<<<<<< HEAD
        ProverJobStatus::Skipped | ProverJobStatus::Ignored => (),
        ProverJobStatus::InGPUProof => (), // TODO
=======
        ProverJobStatus::Skipped | ProverJobStatus::Ignored | ProverJobStatus::InGPUProof => (),
>>>>>>> 275dc9b4
    });

    println!("     - Total jobs: {}", total_jobs);
    println!("     - Successful: {}", jobs_counts.successful);
    println!("     - In Progress: {}", jobs_counts.in_progress);
    println!("     - Queued: {}", jobs_counts.queued);
    println!("     - Failed: {}", jobs_counts.failed);
}

fn display_aggregation_round(stage_info: &StageInfo) {
    if let Some(aggregation_round) = stage_info.aggregation_round() {
        println!(
            "\n-- {} --",
            format!("Aggregation Round {}", aggregation_round as u8).bold()
        );
    } else {
<<<<<<< HEAD
        println!("\n-- {} --", format!("Compression").bold());
=======
        println!("\n-- {} --", "Proof Compression".to_owned().bold());
>>>>>>> 275dc9b4
    };
}<|MERGE_RESOLUTION|>--- conflicted
+++ resolved
@@ -1,10 +1,6 @@
 use std::collections::HashMap;
 
-<<<<<<< HEAD
-use anyhow::{ensure, Context as _};
-=======
 use anyhow::Context as _;
->>>>>>> 275dc9b4
 use circuit_definitions::zkevm_circuits::scheduler::aux::BaseLayerCircuitType;
 use clap::Args as ClapArgs;
 use colored::*;
@@ -35,13 +31,10 @@
     let batches_data = get_batches_data(args.batches, config.db_url).await?;
 
     for batch_data in batches_data {
-<<<<<<< HEAD
-=======
         println!(
             "== {} ==",
             format!("Batch {} Status", batch_data.batch_number).bold()
         );
->>>>>>> 275dc9b4
         if !args.verbose {
             display_batch_status(batch_data);
         } else {
@@ -160,7 +153,6 @@
 }
 
 async fn get_proof_recursion_tip_witness_generator_info_for_batch<'a>(
-<<<<<<< HEAD
     batch_number: L1BatchNumber,
     conn: &mut Connection<'a, Prover>,
 ) -> Option<RecursionTipWitnessGeneratorJobInfo> {
@@ -172,19 +164,6 @@
 async fn get_proof_scheduler_witness_generator_info_for_batch<'a>(
     batch_number: L1BatchNumber,
     conn: &mut Connection<'a, Prover>,
-=======
-    batch_number: L1BatchNumber,
-    conn: &mut Connection<'a, Prover>,
-) -> Option<RecursionTipWitnessGeneratorJobInfo> {
-    conn.fri_witness_generator_dal()
-        .get_recursion_tip_witness_generator_jobs_for_batch(batch_number)
-        .await
-}
-
-async fn get_proof_scheduler_witness_generator_info_for_batch<'a>(
-    batch_number: L1BatchNumber,
-    conn: &mut Connection<'a, Prover>,
->>>>>>> 275dc9b4
 ) -> Option<SchedulerWitnessGeneratorJobInfo> {
     conn.fri_witness_generator_dal()
         .get_scheduler_witness_generator_jobs_for_batch(batch_number)
@@ -201,13 +180,6 @@
 }
 
 fn display_batch_status(batch_data: BatchData) {
-<<<<<<< HEAD
-    println!(
-        "== {} ==",
-        format!("Batch {} Status", batch_data.batch_number)
-    );
-=======
->>>>>>> 275dc9b4
     display_status_for_stage(batch_data.basic_witness_generator);
     display_status_for_stage(batch_data.leaf_witness_generator);
     display_status_for_stage(batch_data.node_witness_generator);
@@ -235,31 +207,14 @@
                 stage_info.to_string().bold(),
                 stage_info.witness_generator_jobs_status()
             );
-<<<<<<< HEAD
-            println!(
-                "> {}: {}",
-                "Prover Jobs".to_owned().bold(),
-                stage_info
-                    .prover_jobs_status()
-                    .expect("Unable to check status")
-            );
-=======
             if let Some(job_status) = stage_info.prover_jobs_status() {
                 println!("> {}: {}", "Prover Jobs".to_owned().bold(), job_status);
             }
->>>>>>> 275dc9b4
         }
     }
 }
 
 fn display_batch_info(batch_data: BatchData) {
-<<<<<<< HEAD
-    println!(
-        "== {} ==",
-        format!("Batch {} Status", batch_data.batch_number).bold()
-    );
-=======
->>>>>>> 275dc9b4
     display_info_for_stage(batch_data.basic_witness_generator);
     display_info_for_stage(batch_data.leaf_witness_generator);
     display_info_for_stage(batch_data.node_witness_generator);
@@ -307,13 +262,7 @@
                     display_node_witness_generator_jobs_info(witness_generator_jobs_info);
                     display_prover_jobs_info(prover_jobs_info);
                 }
-<<<<<<< HEAD
-                StageInfo::RecursionTipWitnessGenerator(_)
-                | StageInfo::SchedulerWitnessGenerator(_)
-                | StageInfo::Compressor(_) => (),
-=======
                 _ => (),
->>>>>>> 275dc9b4
             }
         }
         Status::Successful => {
@@ -332,13 +281,7 @@
                 | StageInfo::NodeWitnessGenerator {
                     prover_jobs_info, ..
                 } => display_prover_jobs_info(prover_jobs_info),
-<<<<<<< HEAD
-                StageInfo::RecursionTipWitnessGenerator(_)
-                | StageInfo::SchedulerWitnessGenerator(_)
-                | StageInfo::Compressor(_) => (),
-=======
                 _ => (),
->>>>>>> 275dc9b4
             }
         }
     }
@@ -401,11 +344,7 @@
     prover_jobs_info.iter().for_each(|job| {
         jobs_by_circuit_id
             .entry(job.circuit_id)
-<<<<<<< HEAD
-            .or_insert(Vec::new())
-=======
             .or_default()
->>>>>>> 275dc9b4
             .push(job.clone())
     });
 
@@ -452,12 +391,7 @@
         ProverJobStatus::InProgress(_) => jobs_counts.in_progress += 1,
         ProverJobStatus::Successful(_) => jobs_counts.successful += 1,
         ProverJobStatus::Failed(_) => jobs_counts.failed += 1,
-<<<<<<< HEAD
-        ProverJobStatus::Skipped | ProverJobStatus::Ignored => (),
-        ProverJobStatus::InGPUProof => (), // TODO
-=======
         ProverJobStatus::Skipped | ProverJobStatus::Ignored | ProverJobStatus::InGPUProof => (),
->>>>>>> 275dc9b4
     });
 
     println!("     - Total jobs: {}", total_jobs);
@@ -474,10 +408,6 @@
             format!("Aggregation Round {}", aggregation_round as u8).bold()
         );
     } else {
-<<<<<<< HEAD
-        println!("\n-- {} --", format!("Compression").bold());
-=======
         println!("\n-- {} --", "Proof Compression".to_owned().bold());
->>>>>>> 275dc9b4
     };
 }