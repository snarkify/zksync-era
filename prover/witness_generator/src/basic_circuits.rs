--- conflicted
+++ resolved
@@ -312,25 +312,10 @@
         per_circuit_closed_form_inputs,
         scheduler_witness,
         aux_output_witness,
-<<<<<<< HEAD
-    ) = generate_witness(
-        object_store,
-        config,
-        server_connection_pool,
-        witness_gen_input,
-    )
-    .await;
-    metrics::histogram!(
-        "prover_fri.witness_generation.witness_generation_time",
-        started_at.elapsed(),
-        "aggregation_round" => format!("{:?}", AggregationRound::BasicCircuits),
-    );
-=======
     ) = generate_witness(object_store, config, connection_pool, witness_gen_input).await;
     WITNESS_GENERATOR_METRICS.witness_generation_time[&AggregationRound::BasicCircuits.into()]
         .observe(started_at.elapsed());
 
->>>>>>> 445a39ba
     tracing::info!(
         "Witness generation for block {} is complete in {:?}",
         block_number.0,
