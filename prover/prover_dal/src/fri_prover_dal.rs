#![doc = include_str!("../doc/FriProverDal.md")]
use std::{collections::HashMap, convert::TryFrom, str::FromStr, time::Duration};

use zksync_basic_types::{
    basic_fri_types::{AggregationRound, CircuitIdRoundTuple},
    protocol_version::ProtocolVersionId,
    prover_dal::{
        FriProverJobMetadata, JobCountStatistics, ProverJobFriInfo, ProverJobStatus, StuckJobs,
    },
    L1BatchNumber,
};
use zksync_db_connection::{
    connection::Connection, instrument::InstrumentExt, metrics::MethodLatency,
};

use crate::{duration_to_naive_time, pg_interval_from_duration, Prover};

#[derive(Debug)]
pub struct FriProverDal<'a, 'c> {
    pub(crate) storage: &'a mut Connection<'c, Prover>,
}

impl FriProverDal<'_, '_> {
    pub async fn insert_prover_jobs(
        &mut self,
        l1_batch_number: L1BatchNumber,
        circuit_ids_and_urls: Vec<(u8, String)>,
        aggregation_round: AggregationRound,
        depth: u16,
        protocol_version_id: ProtocolVersionId,
    ) {
        let latency = MethodLatency::new("save_fri_prover_jobs");
        for (sequence_number, (circuit_id, circuit_blob_url)) in
            circuit_ids_and_urls.iter().enumerate()
        {
            self.insert_prover_job(
                l1_batch_number,
                *circuit_id,
                depth,
                sequence_number,
                aggregation_round,
                circuit_blob_url,
                false,
                protocol_version_id,
            )
            .await;
        }
        drop(latency);
    }

    pub async fn get_next_job(
        &mut self,
        protocol_version: &ProtocolVersionId,
        picked_by: &str,
    ) -> Option<FriProverJobMetadata> {
        sqlx::query!(
            r#"
            UPDATE prover_jobs_fri
            SET
                status = 'in_progress',
                attempts = attempts + 1,
                updated_at = NOW(),
                processing_started_at = NOW(),
                picked_by = $2
            WHERE
                id = (
                    SELECT
                        id
                    FROM
                        prover_jobs_fri
                    WHERE
                        status = 'queued'
                        AND protocol_version = $1
                    ORDER BY
                        aggregation_round DESC,
                        l1_batch_number ASC,
                        id ASC
                    LIMIT
                        1
                    FOR UPDATE
                        SKIP LOCKED
                )
            RETURNING
                prover_jobs_fri.id,
                prover_jobs_fri.l1_batch_number,
                prover_jobs_fri.circuit_id,
                prover_jobs_fri.aggregation_round,
                prover_jobs_fri.sequence_number,
                prover_jobs_fri.depth,
                prover_jobs_fri.is_node_final_proof
            "#,
            *protocol_version as i32,
            picked_by,
        )
        .fetch_optional(self.storage.conn())
        .await
        .unwrap()
        .map(|row| FriProverJobMetadata {
            id: row.id as u32,
            block_number: L1BatchNumber(row.l1_batch_number as u32),
            circuit_id: row.circuit_id as u8,
            aggregation_round: AggregationRound::try_from(i32::from(row.aggregation_round))
                .unwrap(),
            sequence_number: row.sequence_number as usize,
            depth: row.depth as u16,
            is_node_final_proof: row.is_node_final_proof,
        })
    }

    pub async fn get_next_job_for_circuit_id_round(
        &mut self,
        circuits_to_pick: &[CircuitIdRoundTuple],
        protocol_version: &ProtocolVersionId,
        picked_by: &str,
    ) -> Option<FriProverJobMetadata> {
        let circuit_ids: Vec<_> = circuits_to_pick
            .iter()
            .map(|tuple| i16::from(tuple.circuit_id))
            .collect();
        let aggregation_rounds: Vec<_> = circuits_to_pick
            .iter()
            .map(|tuple| i16::from(tuple.aggregation_round))
            .collect();
        sqlx::query!(
            r#"
            UPDATE prover_jobs_fri
            SET
                status = 'in_progress',
                attempts = attempts + 1,
                processing_started_at = NOW(),
                updated_at = NOW(),
                picked_by = $4
            WHERE
                id = (
                    SELECT
                        pj.id
                    FROM
                        (
                            SELECT
                                *
                            FROM
                                UNNEST($1::SMALLINT[], $2::SMALLINT[])
                        ) AS tuple (circuit_id, ROUND)
                        JOIN LATERAL (
                            SELECT
                                *
                            FROM
                                prover_jobs_fri AS pj
                            WHERE
                                pj.status = 'queued'
                                AND pj.protocol_version = $3
                                AND pj.circuit_id = tuple.circuit_id
                                AND pj.aggregation_round = tuple.round
                            ORDER BY
                                pj.l1_batch_number ASC,
                                pj.id ASC
                            LIMIT
                                1
                        ) AS pj ON TRUE
                    ORDER BY
                        pj.l1_batch_number ASC,
                        pj.aggregation_round DESC,
                        pj.id ASC
                    LIMIT
                        1
                    FOR UPDATE
                        SKIP LOCKED
                )
            RETURNING
                prover_jobs_fri.id,
                prover_jobs_fri.l1_batch_number,
                prover_jobs_fri.circuit_id,
                prover_jobs_fri.aggregation_round,
                prover_jobs_fri.sequence_number,
                prover_jobs_fri.depth,
                prover_jobs_fri.is_node_final_proof
            "#,
            &circuit_ids[..],
            &aggregation_rounds[..],
            *protocol_version as i32,
            picked_by,
        )
        .fetch_optional(self.storage.conn())
        .await
        .unwrap()
        .map(|row| FriProverJobMetadata {
            id: row.id as u32,
            block_number: L1BatchNumber(row.l1_batch_number as u32),
            circuit_id: row.circuit_id as u8,
            aggregation_round: AggregationRound::try_from(i32::from(row.aggregation_round))
                .unwrap(),
            sequence_number: row.sequence_number as usize,
            depth: row.depth as u16,
            is_node_final_proof: row.is_node_final_proof,
        })
    }

    pub async fn save_proof_error(&mut self, id: u32, error: String) {
        {
            sqlx::query!(
                r#"
                UPDATE prover_jobs_fri
                SET
                    status = 'failed',
                    error = $1,
                    updated_at = NOW()
                WHERE
                    id = $2
                "#,
                error,
                i64::from(id)
            )
            .execute(self.storage.conn())
            .await
            .unwrap();
        }
    }

    pub async fn get_prover_job_attempts(&mut self, id: u32) -> sqlx::Result<Option<u32>> {
        let attempts = sqlx::query!(
            r#"
            SELECT
                attempts
            FROM
                prover_jobs_fri
            WHERE
                id = $1
            "#,
            i64::from(id)
        )
        .fetch_optional(self.storage.conn())
        .await?
        .map(|row| row.attempts as u32);

        Ok(attempts)
    }

    pub async fn save_proof(
        &mut self,
        id: u32,
        time_taken: Duration,
        blob_url: &str,
    ) -> FriProverJobMetadata {
        sqlx::query!(
            r#"
            UPDATE prover_jobs_fri
            SET
                status = 'successful',
                updated_at = NOW(),
                time_taken = $1,
                proof_blob_url = $2
            WHERE
                id = $3
            RETURNING
                prover_jobs_fri.id,
                prover_jobs_fri.l1_batch_number,
                prover_jobs_fri.circuit_id,
                prover_jobs_fri.aggregation_round,
                prover_jobs_fri.sequence_number,
                prover_jobs_fri.depth,
                prover_jobs_fri.is_node_final_proof
            "#,
            duration_to_naive_time(time_taken),
            blob_url,
            i64::from(id)
        )
        .instrument("save_fri_proof")
        .report_latency()
        .with_arg("id", &id)
        .fetch_optional(self.storage)
        .await
        .unwrap()
        .map(|row| FriProverJobMetadata {
            id: row.id as u32,
            block_number: L1BatchNumber(row.l1_batch_number as u32),
            circuit_id: row.circuit_id as u8,
            aggregation_round: AggregationRound::try_from(i32::from(row.aggregation_round))
                .unwrap(),
            sequence_number: row.sequence_number as usize,
            depth: row.depth as u16,
            is_node_final_proof: row.is_node_final_proof,
        })
        .unwrap()
    }

    pub async fn requeue_stuck_jobs(
        &mut self,
        processing_timeout: Duration,
        max_attempts: u32,
    ) -> Vec<StuckJobs> {
        let processing_timeout = pg_interval_from_duration(processing_timeout);
        {
            sqlx::query!(
                r#"
                UPDATE prover_jobs_fri
                SET
                    status = 'queued',
                    updated_at = NOW(),
                    processing_started_at = NOW()
                WHERE
                    id IN (
                        SELECT
                            id
                        FROM
                            prover_jobs_fri
                        WHERE
                            (
                                status = 'in_progress'
                                AND processing_started_at <= NOW() - $1::INTERVAL
                                AND attempts < $2
                            )
                            OR (
                                status = 'in_gpu_proof'
                                AND processing_started_at <= NOW() - $1::INTERVAL
                                AND attempts < $2
                            )
                            OR (
                                status = 'failed'
                                AND attempts < $2
                            )
                        FOR UPDATE
                            SKIP LOCKED
                    )
                RETURNING
                    id,
                    status,
                    attempts
                "#,
                &processing_timeout,
                max_attempts as i32,
            )
            .fetch_all(self.storage.conn())
            .await
            .unwrap()
            .into_iter()
            .map(|row| StuckJobs {
                id: row.id as u64,
                status: row.status,
                attempts: row.attempts as u64,
            })
            .collect()
        }
    }

    #[allow(clippy::too_many_arguments)]
    pub async fn insert_prover_job(
        &mut self,
        l1_batch_number: L1BatchNumber,
        circuit_id: u8,
        depth: u16,
        sequence_number: usize,
        aggregation_round: AggregationRound,
        circuit_blob_url: &str,
        is_node_final_proof: bool,
        protocol_version_id: ProtocolVersionId,
    ) {
        sqlx::query!(
                    r#"
                    INSERT INTO
                        prover_jobs_fri (
                            l1_batch_number,
                            circuit_id,
                            circuit_blob_url,
                            aggregation_round,
                            sequence_number,
                            depth,
                            is_node_final_proof,
                            protocol_version,
                            status,
                            created_at,
                            updated_at
                        )
                    VALUES
                        ($1, $2, $3, $4, $5, $6, $7, $8, 'queued', NOW(), NOW())
                    ON CONFLICT (l1_batch_number, aggregation_round, circuit_id, depth, sequence_number) DO
                    UPDATE
                    SET
                        updated_at = NOW()
                    "#,
            i64::from(l1_batch_number.0),
            i16::from(circuit_id),
            circuit_blob_url,
            aggregation_round as i64,
            sequence_number as i64,
            i32::from(depth),
            is_node_final_proof,
            protocol_version_id as i32,
        )
            .execute(self.storage.conn())
            .await
            .unwrap();
    }

    pub async fn get_prover_jobs_stats(&mut self) -> HashMap<(u8, u8), JobCountStatistics> {
        {
            sqlx::query!(
                r#"
                SELECT
                    COUNT(*) AS "count!",
                    circuit_id AS "circuit_id!",
                    aggregation_round AS "aggregation_round!",
                    status AS "status!"
                FROM
                    prover_jobs_fri
                WHERE
                    status <> 'skipped'
                    AND status <> 'successful'
                GROUP BY
                    circuit_id,
                    aggregation_round,
                    status
                "#
            )
            .fetch_all(self.storage.conn())
            .await
            .unwrap()
            .into_iter()
            .map(|row| {
                (
                    row.circuit_id,
                    row.aggregation_round,
                    row.status,
                    row.count as usize,
                )
            })
            .fold(
                HashMap::new(),
                |mut acc, (circuit_id, aggregation_round, status, value)| {
                    let stats = acc
                        .entry((circuit_id as u8, aggregation_round as u8))
                        .or_insert(JobCountStatistics {
                            queued: 0,
                            in_progress: 0,
                            failed: 0,
                            successful: 0,
                        });
                    match status.as_ref() {
                        "queued" => stats.queued = value,
                        "in_progress" => stats.in_progress = value,
                        "failed" => stats.failed = value,
                        "successful" => stats.successful = value,
                        _ => (),
                    }
                    acc
                },
            )
        }
    }

    pub async fn min_unproved_l1_batch_number(&mut self) -> HashMap<(u8, u8), L1BatchNumber> {
        {
            sqlx::query!(
                r#"
                SELECT
                    MIN(l1_batch_number) AS "l1_batch_number!",
                    circuit_id,
                    aggregation_round
                FROM
                    prover_jobs_fri
                WHERE
                    status IN ('queued', 'in_gpu_proof', 'in_progress', 'failed')
                GROUP BY
                    circuit_id,
                    aggregation_round
                "#
            )
            .fetch_all(self.storage.conn())
            .await
            .unwrap()
            .into_iter()
            .map(|row| {
                (
                    (row.circuit_id as u8, row.aggregation_round as u8),
                    L1BatchNumber(row.l1_batch_number as u32),
                )
            })
            .collect()
        }
    }

    pub async fn min_unproved_l1_batch_number_for_aggregation_round(
        &mut self,
        aggregation_round: AggregationRound,
    ) -> Option<L1BatchNumber> {
        sqlx::query!(
            r#"
            SELECT
                l1_batch_number
            FROM
                prover_jobs_fri
            WHERE
                status <> 'skipped'
                AND status <> 'successful'
                AND aggregation_round = $1
            ORDER BY
                l1_batch_number ASC
            LIMIT
                1
            "#,
            aggregation_round as i16
        )
        .fetch_optional(self.storage.conn())
        .await
        .unwrap()
        .map(|row| L1BatchNumber(row.l1_batch_number as u32))
    }

    pub async fn update_status(&mut self, id: u32, status: &str) {
        sqlx::query!(
            r#"
            UPDATE prover_jobs_fri
            SET
                status = $1,
                updated_at = NOW()
            WHERE
                id = $2
            "#,
            status,
            i64::from(id)
        )
        .execute(self.storage.conn())
        .await
        .unwrap();
    }

    pub async fn save_successful_sent_proof(&mut self, l1_batch_number: L1BatchNumber) {
        sqlx::query!(
            r#"
            UPDATE prover_jobs_fri
            SET
                status = 'sent_to_server',
                updated_at = NOW()
            WHERE
                l1_batch_number = $1
            "#,
            i64::from(l1_batch_number.0)
        )
        .execute(self.storage.conn())
        .await
        .unwrap();
    }

    pub async fn get_scheduler_proof_job_id(
        &mut self,
        l1_batch_number: L1BatchNumber,
    ) -> Option<u32> {
        sqlx::query!(
            r#"
            SELECT
                id
            FROM
                prover_jobs_fri
            WHERE
                l1_batch_number = $1
                AND status = 'successful'
                AND aggregation_round = $2
            "#,
            i64::from(l1_batch_number.0),
            AggregationRound::Scheduler as i16,
        )
        .fetch_optional(self.storage.conn())
        .await
        .ok()?
        .map(|row| row.id as u32)
    }

    pub async fn get_recursion_tip_proof_job_id(
        &mut self,
        l1_batch_number: L1BatchNumber,
    ) -> Option<u32> {
        sqlx::query!(
            r#"
            SELECT
                id
            FROM
                prover_jobs_fri
            WHERE
                l1_batch_number = $1
                AND status = 'successful'
                AND aggregation_round = $2
            "#,
            l1_batch_number.0 as i64,
            AggregationRound::RecursionTip as i16,
        )
        .fetch_optional(self.storage.conn())
        .await
        .ok()?
        .map(|row| row.id as u32)
    }

    pub async fn archive_old_jobs(&mut self, archiving_interval_secs: u64) -> usize {
        let archiving_interval_secs =
            pg_interval_from_duration(Duration::from_secs(archiving_interval_secs));

        sqlx::query_scalar!(
            r#"
            WITH deleted AS (
                DELETE FROM prover_jobs_fri
                WHERE
                    status NOT IN ('queued', 'in_progress', 'in_gpu_proof', 'failed')
                    AND updated_at < NOW() - $1::INTERVAL
                RETURNING *
            ),
            inserted_count AS (
                INSERT INTO prover_jobs_fri_archive
                SELECT * FROM deleted
            )
            SELECT COUNT(*) FROM deleted
            "#,
            &archiving_interval_secs,
        )
        .fetch_one(self.storage.conn())
        .await
        .unwrap()
        .unwrap_or(0) as usize
    }

    pub async fn get_final_node_proof_job_ids_for(
        &mut self,
        l1_batch_number: L1BatchNumber,
    ) -> Vec<(u8, u32)> {
        sqlx::query!(
            r#"
            SELECT
                circuit_id,
                id
            FROM
                prover_jobs_fri
            WHERE
                l1_batch_number = $1
                AND is_node_final_proof = true
                AND status = 'successful'
            ORDER BY
                circuit_id ASC
            "#,
            l1_batch_number.0 as i64
        )
        .fetch_all(self.storage.conn())
        .await
        .unwrap()
        .into_iter()
        .map(|row| (row.circuit_id as u8, row.id as u32))
        .collect()
    }

    pub async fn get_prover_jobs_stats_for_batch(
        &mut self,
        l1_batch_number: L1BatchNumber,
        aggregation_round: AggregationRound,
    ) -> Vec<ProverJobFriInfo> {
        sqlx::query!(
            r#"
            SELECT
                *
            FROM
                prover_jobs_fri
            WHERE
                l1_batch_number = $1
                AND aggregation_round = $2
            "#,
            i64::from(l1_batch_number.0),
            aggregation_round as i16
        )
        .fetch_all(self.storage.conn())
        .await
        .unwrap()
        .iter()
        .map(|row| ProverJobFriInfo {
            id: row.id as u32,
            l1_batch_number,
            circuit_id: row.circuit_id as u32,
            circuit_blob_url: row.circuit_blob_url.clone(),
            aggregation_round,
            sequence_number: row.sequence_number as u32,
            status: ProverJobStatus::from_str(&row.status).unwrap(),
            error: row.error.clone(),
            attempts: row.attempts as u8,
            processing_started_at: row.processing_started_at,
            created_at: row.created_at,
            updated_at: row.updated_at,
            time_taken: row.time_taken,
            is_blob_cleaned: row.is_blob_cleaned,
            depth: row.depth as u32,
            is_node_final_proof: row.is_node_final_proof,
            proof_blob_url: row.proof_blob_url.clone(),
            protocol_version: row.protocol_version.map(|protocol_version| {
                ProtocolVersionId::try_from(protocol_version as u16).unwrap()
            }),
            picked_by: row.picked_by.clone(),
        })
        .collect()
    }

<<<<<<< HEAD
    pub async fn delete_prover_jobs_fri_batch_data(
        &mut self,
        l1_batch_number: L1BatchNumber,
    ) -> sqlx::Result<sqlx::postgres::PgQueryResult> {
        sqlx::query!(
            r#"
            DELETE FROM
                prover_jobs_fri
            WHERE
                l1_batch_number = $1;
            
            "#,
            i64::from(l1_batch_number.0)
        )
        .execute(self.storage.conn())
        .await
    }

    pub async fn delete_prover_jobs_fri_archive_batch_data(
        &mut self,
        l1_batch_number: L1BatchNumber,
    ) -> sqlx::Result<sqlx::postgres::PgQueryResult> {
        sqlx::query!(
            r#"
            DELETE FROM
                prover_jobs_fri_archive
            WHERE
                l1_batch_number = $1;
            
            "#,
            i64::from(l1_batch_number.0)
        )
        .execute(self.storage.conn())
        .await
    }

    pub async fn delete_batch_data(
        &mut self,
        l1_batch_number: L1BatchNumber,
    ) -> sqlx::Result<sqlx::postgres::PgQueryResult> {
        self.delete_prover_jobs_fri_batch_data(l1_batch_number)
            .await?;
        self.delete_prover_jobs_fri_archive_batch_data(l1_batch_number)
            .await
    }

    pub async fn delete_prover_jobs_fri(&mut self) -> sqlx::Result<sqlx::postgres::PgQueryResult> {
        sqlx::query!("DELETE FROM prover_jobs_fri")
            .execute(self.storage.conn())
            .await
    }

    pub async fn delete_prover_jobs_fri_archive(
        &mut self,
    ) -> sqlx::Result<sqlx::postgres::PgQueryResult> {
        sqlx::query!("DELETE FROM prover_jobs_fri_archive")
            .execute(self.storage.conn())
            .await
    }

    pub async fn delete(&mut self) -> sqlx::Result<sqlx::postgres::PgQueryResult> {
        self.delete_prover_jobs_fri().await?;
        self.delete_prover_jobs_fri_archive().await
=======
    pub async fn protocol_version_for_job(&mut self, job_id: u32) -> ProtocolVersionId {
        sqlx::query!(
            r#"
            SELECT protocol_version
            FROM prover_jobs_fri
            WHERE id = $1
            "#,
            job_id as i32
        )
        .fetch_one(self.storage.conn())
        .await
        .unwrap()
        .protocol_version
        .map(|id| ProtocolVersionId::try_from(id as u16).unwrap())
        .unwrap()
>>>>>>> bb5f129d
    }
}<|MERGE_RESOLUTION|>--- conflicted
+++ resolved
@@ -691,7 +691,23 @@
         .collect()
     }
 
-<<<<<<< HEAD
+    pub async fn protocol_version_for_job(&mut self, job_id: u32) -> ProtocolVersionId {
+        sqlx::query!(
+            r#"
+            SELECT protocol_version
+            FROM prover_jobs_fri
+            WHERE id = $1
+            "#,
+            job_id as i32
+        )
+        .fetch_one(self.storage.conn())
+        .await
+        .unwrap()
+        .protocol_version
+        .map(|id| ProtocolVersionId::try_from(id as u16).unwrap())
+        .unwrap()
+    }
+
     pub async fn delete_prover_jobs_fri_batch_data(
         &mut self,
         l1_batch_number: L1BatchNumber,
@@ -755,22 +771,5 @@
     pub async fn delete(&mut self) -> sqlx::Result<sqlx::postgres::PgQueryResult> {
         self.delete_prover_jobs_fri().await?;
         self.delete_prover_jobs_fri_archive().await
-=======
-    pub async fn protocol_version_for_job(&mut self, job_id: u32) -> ProtocolVersionId {
-        sqlx::query!(
-            r#"
-            SELECT protocol_version
-            FROM prover_jobs_fri
-            WHERE id = $1
-            "#,
-            job_id as i32
-        )
-        .fetch_one(self.storage.conn())
-        .await
-        .unwrap()
-        .protocol_version
-        .map(|id| ProtocolVersionId::try_from(id as u16).unwrap())
-        .unwrap()
->>>>>>> bb5f129d
     }
 }