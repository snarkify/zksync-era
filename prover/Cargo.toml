--- conflicted
+++ resolved
@@ -58,7 +58,6 @@
 vise = "0.2.0"
 
 # Proving dependencies
-<<<<<<< HEAD
 circuit_definitions = { git = "https://github.com/matter-labs/zksync-protocol", package = "circuit_definitions", branch = "si/fflonk" }
 circuit_sequencer_api = { git = "https://github.com/matter-labs/zksync-protocol", package = "circuit_sequencer_api", branch = "si/fflonk" }
 zkevm_test_harness = { git = "https://github.com/matter-labs/zksync-protocol", package = "zkevm_test_harness", branch = "si/fflonk" }
@@ -68,15 +67,6 @@
 # GPU proving dependencies
 wrapper_prover = { git = "https://github.com/matter-labs/zksync-crypto-gpu", package = "zksync-wrapper-prover", branch = "daniyar/fflonk" }
 shivini = { git = "https://github.com/matter-labs/zksync-crypto-gpu", package = "shivini", branch = "daniyar/fflonk" }
-=======
-circuit_definitions = "=0.150.5"
-circuit_sequencer_api = "=0.150.5"
-zkevm_test_harness = "=0.150.5"
-
-# GPU proving dependencies
-wrapper_prover = { package = "zksync-wrapper-prover", version = "=0.150.9" }
-shivini = "=0.150.9"
->>>>>>> 2a7e72b0
 
 # Core workspace dependencies
 zksync_multivm = { path = "../core/lib/multivm", version = "0.1.0" }
