--- conflicted
+++ resolved
@@ -218,11 +218,7 @@
 circuit_sequencer_api_1_4_0 = { package = "circuit_sequencer_api", version = "0.140" }
 circuit_sequencer_api_1_4_1 = { package = "circuit_sequencer_api", version = "0.141" }
 circuit_sequencer_api_1_4_2 = { package = "circuit_sequencer_api", version = "0.142" }
-<<<<<<< HEAD
 circuit_sequencer_api_1_5_0 = { git = "https://github.com/matter-labs/zksync-protocol", package = "circuit_sequencer_api", branch = "si/fflonk" }
-=======
-circuit_sequencer_api_1_5_0 = { package = "circuit_sequencer_api", version = "=0.150.6" }
->>>>>>> 650361ae
 crypto_codegen = { package = "zksync_solidity_vk_codegen", version = "=0.30.1" }
 kzg = { package = "zksync_kzg", version = "=0.150.6" }
 zk_evm = { version = "=0.133.0" }
@@ -230,12 +226,8 @@
 zk_evm_1_3_3 = { package = "zk_evm", version = "0.133" }
 zk_evm_1_4_0 = { package = "zk_evm", version = "0.140" }
 zk_evm_1_4_1 = { package = "zk_evm", version = "0.141" }
-<<<<<<< HEAD
 zk_evm_1_5_0 = { git = "https://github.com/matter-labs/zksync-protocol", package = "zk_evm", branch = "si/fflonk" }
 fflonk = { git = "https://github.com/matter-labs/zksync-crypto", package = "fflonk", branch = "si/fflonk" }
-=======
-zk_evm_1_5_0 = { package = "zk_evm", version = "=0.150.6" }
->>>>>>> 650361ae
 
 # New VM; pinned to a specific commit because of instability
 zksync_vm2 = { git = "https://github.com/matter-labs/vm2.git", rev = "df5bec3d04d64d434f9b0ccb285ba4681008f7b3" }
