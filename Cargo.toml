--- conflicted
+++ resolved
@@ -3,6 +3,7 @@
     # Binaries
     "core/bin/block_reverter",
     "core/bin/contract-verifier",
+    "core/bin/envs_to_files",
     "core/bin/external_node",
     "core/bin/merkle_tree_consistency_checker",
     "core/bin/snapshots_creator",
@@ -79,12 +80,9 @@
     "core/tests/test_account",
     "core/tests/loadnext",
     "core/tests/vm-benchmark",
-<<<<<<< HEAD
-    "core/tests/vm-benchmark/harness", "core/bin/envs_to_files",
-=======
+    "core/tests/vm-benchmark/harness",
     # Parts of prover workspace that are needed for Core workspace
     "prover/crates/lib/prover_dal",
->>>>>>> 6d18061d
 ]
 resolver = "2"
 
