# Installing dependencies

## TL;DR

This is a shorter version of setup guide to make it easier subsequent initializations. If it's the first time you're
initializing the workspace, it's recommended that you read the whole guide below, as it provides more context and tips.

If you run on 'clean' Ubuntu on GCP:

```bash
# For VMs only! They don't have SSH keys, so we override SSH with HTTPS
git config --global url."https://github.com/".insteadOf git@github.com:
git config --global url."https://".insteadOf git://

# Rust
curl --proto '=https' --tlsv1.2 -sSf https://sh.rustup.rs | sh
# NVM
curl -o- https://raw.githubusercontent.com/nvm-sh/nvm/v0.39.5/install.sh | bash
# All necessary stuff
sudo apt-get update
sudo apt-get install build-essential pkg-config cmake clang lldb lld libssl-dev postgresql apt-transport-https ca-certificates curl software-properties-common
# Install docker
curl -fsSL https://download.docker.com/linux/ubuntu/gpg | sudo apt-key add -
sudo add-apt-repository "deb [arch=amd64] https://download.docker.com/linux/ubuntu focal stable"
sudo apt install docker-ce
sudo usermod -aG docker ${USER}

# Stop default postgres (as we'll use the docker one)
sudo systemctl stop postgresql
sudo systemctl disable postgresql
# Start docker.
sudo systemctl start docker

## You might need to re-connect (due to usermod change).

# Node & yarn
nvm install 20
# Important: there will be a note in the output to load
# new paths in your local session, either run it or reload the terminal.
npm install -g yarn
yarn set version 1.22.19

# For running unit tests
cargo install cargo-nextest
# SQL tools
<<<<<<< HEAD
cargo install sqlx-cli --version 0.8.0
# Stop default postgres (as we'll use the docker one)
sudo systemctl stop postgresql
# Start docker.
sudo systemctl start docker
=======
cargo install sqlx-cli --version 0.7.4
>>>>>>> 2fa2249d

# Foundry
curl -L https://foundry.paradigm.xyz | bash
foundryup --branch master
# You will need to reload your `*rc` file here

# Clone the repo to the desired location
git clone git@github.com:matter-labs/zksync-era.git
cd zksync-era
git submodule update --init --recursive
```

Don't forget to [add env variables](#Environment) and look at [tips](#tips).

## Supported operating systems

ZKsync currently can be launched on any \*nix operating system (e.g. any linux distribution or MacOS).

If you're using Windows, then make sure to use WSL 2.

Additionally, if you are going to use WSL 2, make sure that your project is located in the _linux filesystem_, since
accessing NTFS partitions from within WSL is very slow.

If you're using MacOS with an ARM processor (e.g. M1/M2), make sure that you are working in the _native_ environment
(e.g. your terminal and IDE don't run in Rosetta, and your toolchain is native). Trying to work with ZKsync code via
Rosetta may cause problems that are hard to spot and debug, so make sure to check everything before you start.

If you are a NixOS user or would like to have a reproducible environment, skip to the section about `nix`.

## `Docker`

Install `docker`. It is recommended to follow the instructions from the
[official site](https://docs.docker.com/install/).

Note: currently official site proposes using Docker Desktop for Linux, which is a GUI tool with plenty of quirks. If you
want to only have CLI tool, you need the `docker-ce` package and you can follow
[this guide](https://www.digitalocean.com/community/tutorials/how-to-install-and-use-docker-on-ubuntu-20-04) for Ubuntu.

Installing `docker` via `snap` or from the default repository can cause troubles.

You need to install both `docker` and `docker compose`.

**Note:** `docker compose` is installed automatically with `Docker Desktop`.

**Note:** On linux you may encounter the following error when you’ll try to work with `zksync`:

```
ERROR: Couldn't connect to Docker daemon - you might need to run `docker-machine start default`.
```

If so, you **do not need** to install `docker-machine`. Most probably, it means that your user is not added to
the`docker` group. You can check it as follows:

```bash
docker-compose up # Should raise the same error.
sudo docker-compose up # Should start doing things.
```

If the first command fails, but the second succeeds, then you need to add your user to the `docker` group:

```bash
sudo usermod -a -G docker your_user_name
```

After that, you should logout and login again (user groups are refreshed after the login). The problem should be solved
at this step.

If logging out does not resolve the issue, restarting the computer should.

## `Node` & `Yarn`

1. Install `Node` (requires version `v20`). The recommended way is via [nvm](https://github.com/nvm-sh/nvm).
2. Install `yarn`. Can be done via `npm install -g yarn`. Make sure to get version 1.22.19 - you can change the version
   by running `yarn set version 1.22.19`.

## `clang`

In order to compile RocksDB, you must have LLVM available. On debian-based linux it can be installed as follows:

On debian-based linux:

```bash
sudo apt-get install build-essential pkg-config cmake clang lldb lld
```

On mac:

You need to have an up-to-date `Xcode`. You can install it directly from `App Store`. With Xcode command line tools, you
get the Clang compiler installed by default. Thus, having XCode you don't need to install `clang`.

## `OpenSSL`

Install OpenSSL:

On mac:

```bash
brew install openssl
```

On debian-based linux:

```bash
sudo apt-get install libssl-dev
```

## `Rust`

Install the latest `rust` version.

Instructions can be found on the [official site](https://www.rust-lang.org/tools/install).

Verify the `rust` installation:

```bash
rustc --version
rustc 1.xx.y (xxxxxx 20xx-yy-zz) # Output may vary depending on actual version of rust
```

If you are using MacOS with ARM processor (e.g. M1/M2), make sure that you use an `aarch64` toolchain. For example, when
you run `rustup show`, you should see a similar input:

```bash
rustup show
Default host: aarch64-apple-darwin
rustup home:  /Users/user/.rustup

installed toolchains
--------------------

...

active toolchain
----------------

1.67.1-aarch64-apple-darwin (overridden by '/Users/user/workspace/zksync-era/rust-toolchain')
```

If you see `x86_64` mentioned in the output, probably you're running (or used to run) your IDE/terminal in Rosetta. If
that's the case, you should probably change the way you run terminal, and/or reinstall your IDE, and then reinstall the
Rust toolchain as well.

## Postgres

Install the latest postgres:

On mac:

```bash
brew install postgresql@14
```

On debian-based linux:

```bash
sudo apt-get install postgresql
```

### Cargo nextest

[cargo-nextest](https://nexte.st/) is the next-generation test runner for Rust projects. `zk test rust` uses
`cargo nextest` by default.

```bash
cargo install cargo-nextest
```

### SQLx CLI

SQLx is a Rust library we use to interact with Postgres, and its CLI is used to manage DB migrations and support several
features of the library.

```bash
<<<<<<< HEAD
cargo install --locked sqlx-cli --version 0.8.0
=======
cargo install --locked sqlx-cli --version 0.7.4
>>>>>>> 2fa2249d
```

## Easier method using `nix`

Nix is a tool that can fetch _exactly_ the right dependencies specified via hashes. The current config is Linux-only but
it is likely that it can be adapted to Mac.

Install `nix`. Enable the nix command and flakes.

Install docker, rustup and use rust to install SQLx CLI like described above. If you are on NixOS, you also need to
enable nix-ld.

Go to the zksync folder and run `nix develop`. After it finishes, you are in a shell that has all the dependencies.

## Foundry

[Foundry](https://book.getfoundry.sh/getting-started/installation) can be utilized for deploying smart contracts. For
commands related to deployment, you can pass flags for Foundry integration.

## Environment

Edit the lines below and add them to your shell profile file (e.g. `~/.bash_profile`, `~/.zshrc`):

```bash
# Add path here:
export ZKSYNC_HOME=/path/to/zksync

export PATH=$ZKSYNC_HOME/bin:$PATH
```

## Tips

### Tip: `mold`

Optionally, you may want to optimize the build time with the modern linker, [`mold`](https://github.com/rui314/mold).

This linker will speed up the build times, which can be pretty big for Rust binaries.

Follow the instructions in the repo in order to install it and enable for Rust.

If you installed `mold` to `/usr/local/bin/mold`, then the quickest way to use it without modifying any files is:

```bash
export RUSTFLAGS='-C link-arg=-fuse-ld=/usr/local/bin/mold'
export CARGO_TARGET_X86_64_UNKNOWN_LINUX_GNU_LINKER="clang"
```

## Tip: Speeding up building `RocksDB`

By default, each time you compile `rocksdb` crate, it will compile required C++ sources from scratch. It can be avoided
by using precompiled versions of library, and it will significantly improve your build times.

In order to do so, you can put compiled libraries to some persistent location, and add the following to your shell
configuration file (e.g. `.zshrc` or `.bashrc`):

```
export ROCKSDB_LIB_DIR=<library location>
export SNAPPY_LIB_DIR=<library location>
```

Make sure that compiled libraries match the current version of RocksDB. One way to obtain them, is to compile the
project in the usual way once, and then take built libraries from
`target/{debug,release}/build/librocksdb-sys-{some random value}/out`.<|MERGE_RESOLUTION|>--- conflicted
+++ resolved
@@ -43,15 +43,7 @@
 # For running unit tests
 cargo install cargo-nextest
 # SQL tools
-<<<<<<< HEAD
 cargo install sqlx-cli --version 0.8.0
-# Stop default postgres (as we'll use the docker one)
-sudo systemctl stop postgresql
-# Start docker.
-sudo systemctl start docker
-=======
-cargo install sqlx-cli --version 0.7.4
->>>>>>> 2fa2249d
 
 # Foundry
 curl -L https://foundry.paradigm.xyz | bash
@@ -225,11 +217,7 @@
 features of the library.
 
 ```bash
-<<<<<<< HEAD
 cargo install --locked sqlx-cli --version 0.8.0
-=======
-cargo install --locked sqlx-cli --version 0.7.4
->>>>>>> 2fa2249d
 ```
 
 ## Easier method using `nix`
