--- conflicted
+++ resolved
@@ -252,15 +252,12 @@
             l2_testnet_paymaster_addr: self.sample_opt(|| rng.gen()),
             l1_multicall3_addr: rng.gen(),
             ecosystem_contracts: self.sample(rng),
-<<<<<<< HEAD
             user_facing_bridgehub_proxy_addr: rng.gen(),
             user_facing_diamond_proxy_addr: rng.gen(),
             l2_native_token_vault_proxy_addr: rng.gen(),
             l2_da_validator_addr: rng.gen(),
-=======
             base_token_addr: self.sample_opt(|| rng.gen()),
             chain_admin_addr: self.sample_opt(|| rng.gen()),
->>>>>>> 3506731d
         }
     }
 }
