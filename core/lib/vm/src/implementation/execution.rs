use zk_evm::aux_structures::Timestamp;
use zksync_state::WriteStorage;

<<<<<<< HEAD
=======
use crate::old_vm::{
    history_recorder::HistoryMode,
    utils::{vm_may_have_ended_inner, VmExecutionResult},
};
use crate::tracers::{
    traits::{
        BoxedTracer, ExecutionEndTracer, ExecutionProcessing, TracerExecutionStatus, VmTracer,
    },
    DefaultExecutionTracer, RefundsTracer,
};
>>>>>>> 0d952d43
use crate::types::{inputs::VmExecutionMode, outputs::VmExecutionResultAndLogs};
use crate::vm::Vm;
use crate::VmExecutionStopReason;
use crate::{
    old_vm::utils::{vm_may_have_ended_inner, VmExecutionResult},
    tracers::{
        pubdata_tracer::PubdataTracer,
        traits::{BoxedTracer, ExecutionEndTracer, ExecutionProcessing, VmTracer},
        DefaultExecutionTracer, RefundsTracer,
    },
    HistoryMode,
};

impl<S: WriteStorage, H: HistoryMode> Vm<S, H> {
    pub(crate) fn inspect_inner(
        &mut self,
        mut tracers: Vec<Box<dyn VmTracer<S, H>>>,
        execution_mode: VmExecutionMode,
    ) -> VmExecutionResultAndLogs {
        if let VmExecutionMode::OneTx = execution_mode {
            // For correct results we have to include refunds tracer to the desired tracers
            tracers.push(RefundsTracer::new(self.batch_env.clone()).into_boxed());
            // Move the pointer to the next transaction
            self.bootloader_state.move_tx_to_execute_pointer();
        }
        tracers.push(PubdataTracer::new(self.batch_env.clone(), execution_mode).into_boxed());

        let (_, result) = self.inspect_and_collect_results(tracers, execution_mode);
        result
    }

    /// Execute VM with given traces until the stop reason is reached.
    /// Collect the result from the default tracers.
    fn inspect_and_collect_results(
        &mut self,
        tracers: Vec<Box<dyn VmTracer<S, H>>>,
        execution_mode: VmExecutionMode,
    ) -> (VmExecutionStopReason, VmExecutionResultAndLogs) {
        let mut tx_tracer: DefaultExecutionTracer<S, H> = DefaultExecutionTracer::new(
            self.system_env.default_validation_computational_gas_limit,
            execution_mode,
            tracers,
            self.storage.clone(),
        );

        let timestamp_initial = Timestamp(self.state.local_state.timestamp);
        let cycles_initial = self.state.local_state.monotonic_cycle_counter;
        let gas_remaining_before = self.gas_remaining();
        let spent_pubdata_counter_before = self.state.local_state.spent_pubdata_counter;

        let stop_reason = self.execute_with_default_tracer(&mut tx_tracer);

        let gas_remaining_after = self.gas_remaining();

        let logs = self.collect_execution_logs_after_timestamp(timestamp_initial);

        let statistics = self.get_statistics(
            timestamp_initial,
            cycles_initial,
            &tx_tracer,
            gas_remaining_before,
            gas_remaining_after,
            spent_pubdata_counter_before,
            logs.total_log_queries_count,
        );

        let result = tx_tracer.result_tracer.into_result();

        let mut result = VmExecutionResultAndLogs {
            result,
            logs,
            statistics,
            refunds: Default::default(),
        };

        for tracer in tx_tracer.custom_tracers.iter_mut() {
            tracer.save_results(&mut result);
        }
        (stop_reason, result)
    }

    /// Execute vm with given tracers until the stop reason is reached.
    fn execute_with_default_tracer(
        &mut self,
        tracer: &mut DefaultExecutionTracer<S, H>,
    ) -> VmExecutionStopReason {
        tracer.initialize_tracer(&mut self.state);
        let result = loop {
            // Sanity check: we should never reach the maximum value, because then we won't be able to process the next cycle.
            assert_ne!(
                self.state.local_state.monotonic_cycle_counter,
                u32::MAX,
                "VM reached maximum possible amount of cycles. Vm state: {:?}",
                self.state
            );

            tracer.before_cycle(&mut self.state);
            self.state
                .cycle(tracer)
                .expect("Failed execution VM cycle.");

            tracer.after_cycle(&mut self.state, &mut self.bootloader_state);
            if self.has_ended() {
                break VmExecutionStopReason::VmFinished;
            }

            if let TracerExecutionStatus::Stop(reason) = tracer.should_stop_execution() {
                break VmExecutionStopReason::TracerRequestedStop(reason);
            }
        };
        tracer.after_vm_execution(&mut self.state, &self.bootloader_state, result.clone());
        result
    }

    fn has_ended(&self) -> bool {
        match vm_may_have_ended_inner(&self.state) {
            None | Some(VmExecutionResult::MostLikelyDidNotFinish(_, _)) => false,
            Some(
                VmExecutionResult::Ok(_) | VmExecutionResult::Revert(_) | VmExecutionResult::Panic,
            ) => true,
        }
    }
}<|MERGE_RESOLUTION|>--- conflicted
+++ resolved
@@ -1,8 +1,6 @@
 use zk_evm::aux_structures::Timestamp;
 use zksync_state::WriteStorage;
 
-<<<<<<< HEAD
-=======
 use crate::old_vm::{
     history_recorder::HistoryMode,
     utils::{vm_may_have_ended_inner, VmExecutionResult},
@@ -13,7 +11,6 @@
     },
     DefaultExecutionTracer, RefundsTracer,
 };
->>>>>>> 0d952d43
 use crate::types::{inputs::VmExecutionMode, outputs::VmExecutionResultAndLogs};
 use crate::vm::Vm;
 use crate::VmExecutionStopReason;
