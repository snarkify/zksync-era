use anyhow::Context as _;
use zksync_config::configs::{self};
use zksync_protobuf::{required, ProtoRepr};

use crate::{proto::eth as proto, read_optional_repr};

impl proto::ProofSendingMode {
    fn new(x: &configs::eth_sender::ProofSendingMode) -> Self {
        use configs::eth_sender::ProofSendingMode as From;
        match x {
            From::OnlyRealProofs => Self::OnlyRealProofs,
            From::OnlySampledProofs => Self::OnlySampledProofs,
            From::SkipEveryProof => Self::SkipEveryProof,
        }
    }

    fn parse(&self) -> configs::eth_sender::ProofSendingMode {
        use configs::eth_sender::ProofSendingMode as To;
        match self {
            Self::OnlyRealProofs => To::OnlyRealProofs,
            Self::OnlySampledProofs => To::OnlySampledProofs,
            Self::SkipEveryProof => To::SkipEveryProof,
        }
    }
}

impl proto::PubdataSendingMode {
    fn new(x: &configs::eth_sender::PubdataSendingMode) -> Self {
        use configs::eth_sender::PubdataSendingMode as From;
        match x {
            From::Calldata => Self::Calldata,
            From::Blobs => Self::Blobs,
            From::Custom => Self::Custom,
            From::RelayedL2Calldata => Self::RelayedL2Calldata,
        }
    }

    fn parse(&self) -> configs::eth_sender::PubdataSendingMode {
        use configs::eth_sender::PubdataSendingMode as To;
        match self {
            Self::Calldata => To::Calldata,
            Self::Blobs => To::Blobs,
            Self::Custom => To::Custom,
            Self::RelayedL2Calldata => To::RelayedL2Calldata,
        }
    }
}

impl ProtoRepr for proto::Eth {
    type Type = configs::eth_sender::EthConfig;

    fn read(&self) -> anyhow::Result<Self::Type> {
        Ok(Self::Type {
            sender: read_optional_repr(&self.sender),
            gas_adjuster: read_optional_repr(&self.gas_adjuster),
            watcher: read_optional_repr(&self.watcher),
        })
    }

    fn build(this: &Self::Type) -> Self {
        Self {
            sender: this.sender.as_ref().map(ProtoRepr::build),
            gas_adjuster: this.gas_adjuster.as_ref().map(ProtoRepr::build),
            watcher: this.watcher.as_ref().map(ProtoRepr::build),
        }
    }
}

impl ProtoRepr for proto::Sender {
    type Type = configs::eth_sender::SenderConfig;
    fn read(&self) -> anyhow::Result<Self::Type> {
        Ok(Self::Type {
            aggregated_proof_sizes: self
                .aggregated_proof_sizes
                .iter()
                .enumerate()
                .map(|(i, x)| (*x).try_into().context(i))
                .collect::<Result<_, _>>()
                .context("aggregated_proof_sizes")?,
            wait_confirmations: self.wait_confirmations,
            tx_poll_period: *required(&self.tx_poll_period).context("tx_poll_period")?,
            aggregate_tx_poll_period: *required(&self.aggregate_tx_poll_period)
                .context("aggregate_tx_poll_period")?,
            max_txs_in_flight: *required(&self.max_txs_in_flight).context("max_txs_in_flight")?,
            proof_sending_mode: required(&self.proof_sending_mode)
                .and_then(|x| Ok(proto::ProofSendingMode::try_from(*x)?))
                .context("proof_sending_mode")?
                .parse(),
            max_aggregated_tx_gas: *required(&self.max_aggregated_tx_gas)
                .context("max_aggregated_tx_gas")?,
            max_eth_tx_data_size: required(&self.max_eth_tx_data_size)
                .and_then(|x| Ok((*x).try_into()?))
                .context("max_eth_tx_data_size")?,
            max_aggregated_blocks_to_commit: *required(&self.max_aggregated_blocks_to_commit)
                .context("max_aggregated_blocks_to_commit")?,
            max_aggregated_blocks_to_execute: *required(&self.max_aggregated_blocks_to_execute)
                .context("max_aggregated_blocks_to_execute")?,
            aggregated_block_commit_deadline: *required(&self.aggregated_block_commit_deadline)
                .context("aggregated_block_commit_deadline")?,
            aggregated_block_prove_deadline: *required(&self.aggregated_block_prove_deadline)
                .context("aggregated_block_prove_deadline")?,
            aggregated_block_execute_deadline: *required(&self.aggregated_block_execute_deadline)
                .context("aggregated_block_execute_deadline")?,
            timestamp_criteria_max_allowed_lag: required(&self.timestamp_criteria_max_allowed_lag)
                .and_then(|x| Ok((*x).try_into()?))
                .context("timestamp_criteria_max_allowed_lag")?,
            l1_batch_min_age_before_execute_seconds: self.l1_batch_min_age_before_execute_seconds,
            max_acceptable_priority_fee_in_gwei: *required(
                &self.max_acceptable_priority_fee_in_gwei,
            )
            .context("max_acceptable_priority_fee_in_gwei")?,
            pubdata_sending_mode: required(&self.pubdata_sending_mode)
                .and_then(|x| Ok(proto::PubdataSendingMode::try_from(*x)?))
                .context("pubdata_sending_mode")?
                .parse(),
<<<<<<< HEAD
            ignore_db_nonce: None,
            priority_tree_start_index: self.priority_op_start_index.map(|x| x as usize),
=======
            tx_aggregation_only_prove_and_execute: self.tx_aggregation_paused.unwrap_or(false),
            tx_aggregation_paused: self.tx_aggregation_only_prove_and_execute.unwrap_or(false),
>>>>>>> 202abd64
        })
    }

    fn build(this: &Self::Type) -> Self {
        Self {
            aggregated_proof_sizes: this
                .aggregated_proof_sizes
                .iter()
                .map(|x| (*x).try_into().unwrap())
                .collect(),
            wait_confirmations: this.wait_confirmations,
            tx_poll_period: Some(this.tx_poll_period),
            aggregate_tx_poll_period: Some(this.aggregate_tx_poll_period),
            max_txs_in_flight: Some(this.max_txs_in_flight),
            proof_sending_mode: Some(proto::ProofSendingMode::new(&this.proof_sending_mode).into()),
            max_aggregated_tx_gas: Some(this.max_aggregated_tx_gas),
            max_eth_tx_data_size: Some(this.max_eth_tx_data_size.try_into().unwrap()),
            max_aggregated_blocks_to_commit: Some(this.max_aggregated_blocks_to_commit),
            max_aggregated_blocks_to_execute: Some(this.max_aggregated_blocks_to_execute),
            aggregated_block_commit_deadline: Some(this.aggregated_block_commit_deadline),
            aggregated_block_prove_deadline: Some(this.aggregated_block_prove_deadline),
            aggregated_block_execute_deadline: Some(this.aggregated_block_execute_deadline),
            timestamp_criteria_max_allowed_lag: Some(
                this.timestamp_criteria_max_allowed_lag.try_into().unwrap(),
            ),
            l1_batch_min_age_before_execute_seconds: this.l1_batch_min_age_before_execute_seconds,
            max_acceptable_priority_fee_in_gwei: Some(this.max_acceptable_priority_fee_in_gwei),
            pubdata_sending_mode: Some(
                proto::PubdataSendingMode::new(&this.pubdata_sending_mode).into(),
            ),
<<<<<<< HEAD
            priority_op_start_index: this.priority_tree_start_index.map(|x| x as u64),
=======
            tx_aggregation_only_prove_and_execute: Some(this.tx_aggregation_only_prove_and_execute),
            tx_aggregation_paused: Some(this.tx_aggregation_paused),
>>>>>>> 202abd64
        }
    }
}

impl ProtoRepr for proto::GasAdjuster {
    type Type = configs::eth_sender::GasAdjusterConfig;
    fn read(&self) -> anyhow::Result<Self::Type> {
        Ok(Self::Type {
            default_priority_fee_per_gas: *required(&self.default_priority_fee_per_gas)
                .context("default_priority_fee_per_gas")?,
            max_base_fee_samples: required(&self.max_base_fee_samples)
                .and_then(|x| Ok((*x).try_into()?))
                .context("max_base_fee_samples")?,
            pricing_formula_parameter_a: *required(&self.pricing_formula_parameter_a)
                .context("pricing_formula_parameter_a")?,
            pricing_formula_parameter_b: *required(&self.pricing_formula_parameter_b)
                .context("pricing_formula_parameter_b")?,
            internal_l1_pricing_multiplier: *required(&self.internal_l1_pricing_multiplier)
                .context("internal_l1_pricing_multiplier")?,
            internal_enforced_l1_gas_price: self.internal_enforced_l1_gas_price,
            internal_enforced_pubdata_price: self.internal_enforced_pubdata_price,
            poll_period: *required(&self.poll_period).context("poll_period")?,
            max_l1_gas_price: self.max_l1_gas_price,
            num_samples_for_blob_base_fee_estimate: required(
                &self.num_samples_for_blob_base_fee_estimate,
            )
            .and_then(|x| Ok((*x).try_into()?))
            .context("num_samples_for_blob_base_fee_estimate")?,
            internal_pubdata_pricing_multiplier: *required(
                &self.internal_pubdata_pricing_multiplier,
            )
            .context("internal_pubdata_pricing_multiplier")?,
            max_blob_base_fee: self.max_blob_base_fee,
            // TODO(EVM-676): support this field
            settlement_mode: Default::default(),
        })
    }

    fn build(this: &Self::Type) -> Self {
        Self {
            default_priority_fee_per_gas: Some(this.default_priority_fee_per_gas),
            max_base_fee_samples: Some(this.max_base_fee_samples.try_into().unwrap()),
            pricing_formula_parameter_a: Some(this.pricing_formula_parameter_a),
            pricing_formula_parameter_b: Some(this.pricing_formula_parameter_b),
            internal_l1_pricing_multiplier: Some(this.internal_l1_pricing_multiplier),
            internal_enforced_l1_gas_price: this.internal_enforced_l1_gas_price,
            internal_enforced_pubdata_price: this.internal_enforced_pubdata_price,
            poll_period: Some(this.poll_period),
            max_l1_gas_price: this.max_l1_gas_price,
            num_samples_for_blob_base_fee_estimate: Some(
                this.num_samples_for_blob_base_fee_estimate
                    .try_into()
                    .unwrap(),
            ),
            internal_pubdata_pricing_multiplier: Some(this.internal_pubdata_pricing_multiplier),
            max_blob_base_fee: this.max_blob_base_fee,
        }
    }
}

impl ProtoRepr for proto::EthWatch {
    type Type = configs::EthWatchConfig;

    fn read(&self) -> anyhow::Result<Self::Type> {
        Ok(Self::Type {
            confirmations_for_eth_event: self.confirmations_for_eth_event,
            eth_node_poll_interval: *required(&self.eth_node_poll_interval)
                .context("eth_node_poll_interval")?,
        })
    }

    fn build(this: &Self::Type) -> Self {
        Self {
            confirmations_for_eth_event: this.confirmations_for_eth_event,
            eth_node_poll_interval: Some(this.eth_node_poll_interval),
        }
    }
}<|MERGE_RESOLUTION|>--- conflicted
+++ resolved
@@ -113,13 +113,10 @@
                 .and_then(|x| Ok(proto::PubdataSendingMode::try_from(*x)?))
                 .context("pubdata_sending_mode")?
                 .parse(),
-<<<<<<< HEAD
+            tx_aggregation_only_prove_and_execute: self.tx_aggregation_paused.unwrap_or(false),
+            tx_aggregation_paused: self.tx_aggregation_only_prove_and_execute.unwrap_or(false),
             ignore_db_nonce: None,
             priority_tree_start_index: self.priority_op_start_index.map(|x| x as usize),
-=======
-            tx_aggregation_only_prove_and_execute: self.tx_aggregation_paused.unwrap_or(false),
-            tx_aggregation_paused: self.tx_aggregation_only_prove_and_execute.unwrap_or(false),
->>>>>>> 202abd64
         })
     }
 
@@ -150,12 +147,9 @@
             pubdata_sending_mode: Some(
                 proto::PubdataSendingMode::new(&this.pubdata_sending_mode).into(),
             ),
-<<<<<<< HEAD
-            priority_op_start_index: this.priority_tree_start_index.map(|x| x as u64),
-=======
             tx_aggregation_only_prove_and_execute: Some(this.tx_aggregation_only_prove_and_execute),
             tx_aggregation_paused: Some(this.tx_aggregation_paused),
->>>>>>> 202abd64
+            priority_op_start_index: this.priority_tree_start_index.map(|x| x as u64),
         }
     }
 }
