use anyhow::Context as _;
use zksync_config::configs::{self};
use zksync_protobuf::{required, ProtoRepr};
use zksync_types::settlement::SettlementMode;

use crate::{proto::eth as proto, read_optional_repr};

impl proto::ProofSendingMode {
    fn new(x: &configs::eth_sender::ProofSendingMode) -> Self {
        use configs::eth_sender::ProofSendingMode as From;
        match x {
            From::OnlyRealProofs => Self::OnlyRealProofs,
            From::OnlySampledProofs => Self::OnlySampledProofs,
            From::SkipEveryProof => Self::SkipEveryProof,
        }
    }

    fn parse(&self) -> configs::eth_sender::ProofSendingMode {
        use configs::eth_sender::ProofSendingMode as To;
        match self {
            Self::OnlyRealProofs => To::OnlyRealProofs,
            Self::OnlySampledProofs => To::OnlySampledProofs,
            Self::SkipEveryProof => To::SkipEveryProof,
        }
    }
}

impl proto::PubdataSendingMode {
    fn new(x: &configs::eth_sender::PubdataSendingMode) -> Self {
        use configs::eth_sender::PubdataSendingMode as From;
        match x {
            From::Calldata => Self::Calldata,
            From::Blobs => Self::Blobs,
            From::Custom => Self::Custom,
            From::RelayedL2Calldata => Self::RelayedL2Calldata,
        }
    }

    fn parse(&self) -> configs::eth_sender::PubdataSendingMode {
        use configs::eth_sender::PubdataSendingMode as To;
        match self {
            Self::Calldata => To::Calldata,
            Self::Blobs => To::Blobs,
            Self::Custom => To::Custom,
            Self::RelayedL2Calldata => To::RelayedL2Calldata,
        }
    }
}

impl proto::SettlementMode {
    fn new(x: &SettlementMode) -> Self {
        use SettlementMode as From;
        match x {
            From::SettlesToL1 => Self::SettlesToL1,
            From::Gateway => Self::Gateway,
        }
    }

    fn parse(&self) -> SettlementMode {
        use SettlementMode as To;
        match self {
            Self::SettlesToL1 => To::SettlesToL1,
            Self::Gateway => To::Gateway,
        }
    }
}

impl ProtoRepr for proto::Eth {
    type Type = configs::eth_sender::EthConfig;

    fn read(&self) -> anyhow::Result<Self::Type> {
        Ok(Self::Type {
            sender: read_optional_repr(&self.sender),
            gas_adjuster: read_optional_repr(&self.gas_adjuster),
            watcher: read_optional_repr(&self.watcher),
        })
    }

    fn build(this: &Self::Type) -> Self {
        Self {
            sender: this.sender.as_ref().map(ProtoRepr::build),
            gas_adjuster: this.gas_adjuster.as_ref().map(ProtoRepr::build),
            watcher: this.watcher.as_ref().map(ProtoRepr::build),
        }
    }
}

impl ProtoRepr for proto::Sender {
    type Type = configs::eth_sender::SenderConfig;
    fn read(&self) -> anyhow::Result<Self::Type> {
        Ok(Self::Type {
            aggregated_proof_sizes: self
                .aggregated_proof_sizes
                .iter()
                .enumerate()
                .map(|(i, x)| (*x).try_into().context(i))
                .collect::<Result<_, _>>()
                .context("aggregated_proof_sizes")?,
            wait_confirmations: self.wait_confirmations,
            tx_poll_period: *required(&self.tx_poll_period).context("tx_poll_period")?,
            aggregate_tx_poll_period: *required(&self.aggregate_tx_poll_period)
                .context("aggregate_tx_poll_period")?,
            max_txs_in_flight: *required(&self.max_txs_in_flight).context("max_txs_in_flight")?,
            proof_sending_mode: required(&self.proof_sending_mode)
                .and_then(|x| Ok(proto::ProofSendingMode::try_from(*x)?))
                .context("proof_sending_mode")?
                .parse(),
            max_aggregated_tx_gas: *required(&self.max_aggregated_tx_gas)
                .context("max_aggregated_tx_gas")?,
            max_eth_tx_data_size: required(&self.max_eth_tx_data_size)
                .and_then(|x| Ok((*x).try_into()?))
                .context("max_eth_tx_data_size")?,
            max_aggregated_blocks_to_commit: *required(&self.max_aggregated_blocks_to_commit)
                .context("max_aggregated_blocks_to_commit")?,
            max_aggregated_blocks_to_execute: *required(&self.max_aggregated_blocks_to_execute)
                .context("max_aggregated_blocks_to_execute")?,
            aggregated_block_commit_deadline: *required(&self.aggregated_block_commit_deadline)
                .context("aggregated_block_commit_deadline")?,
            aggregated_block_prove_deadline: *required(&self.aggregated_block_prove_deadline)
                .context("aggregated_block_prove_deadline")?,
            aggregated_block_execute_deadline: *required(&self.aggregated_block_execute_deadline)
                .context("aggregated_block_execute_deadline")?,
            timestamp_criteria_max_allowed_lag: required(&self.timestamp_criteria_max_allowed_lag)
                .and_then(|x| Ok((*x).try_into()?))
                .context("timestamp_criteria_max_allowed_lag")?,
            l1_batch_min_age_before_execute_seconds: self.l1_batch_min_age_before_execute_seconds,
            max_acceptable_priority_fee_in_gwei: *required(
                &self.max_acceptable_priority_fee_in_gwei,
            )
            .context("max_acceptable_priority_fee_in_gwei")?,
            pubdata_sending_mode: required(&self.pubdata_sending_mode)
                .and_then(|x| Ok(proto::PubdataSendingMode::try_from(*x)?))
                .context("pubdata_sending_mode")?
                .parse(),
            tx_aggregation_only_prove_and_execute: self.tx_aggregation_paused.unwrap_or(false),
            tx_aggregation_paused: self.tx_aggregation_only_prove_and_execute.unwrap_or(false),
<<<<<<< HEAD
            time_in_mempool_in_l1_blocks_cap: self
                .time_in_mempool_in_l1_blocks_cap
                .unwrap_or(Self::Type::default_time_in_mempool_in_l1_blocks_cap()),
=======
            ignore_db_nonce: None,
            priority_tree_start_index: self.priority_op_start_index.map(|x| x as usize),
>>>>>>> dfe03d31
        })
    }

    fn build(this: &Self::Type) -> Self {
        Self {
            aggregated_proof_sizes: this
                .aggregated_proof_sizes
                .iter()
                .map(|x| (*x).try_into().unwrap())
                .collect(),
            wait_confirmations: this.wait_confirmations,
            tx_poll_period: Some(this.tx_poll_period),
            aggregate_tx_poll_period: Some(this.aggregate_tx_poll_period),
            max_txs_in_flight: Some(this.max_txs_in_flight),
            proof_sending_mode: Some(proto::ProofSendingMode::new(&this.proof_sending_mode).into()),
            max_aggregated_tx_gas: Some(this.max_aggregated_tx_gas),
            max_eth_tx_data_size: Some(this.max_eth_tx_data_size.try_into().unwrap()),
            max_aggregated_blocks_to_commit: Some(this.max_aggregated_blocks_to_commit),
            max_aggregated_blocks_to_execute: Some(this.max_aggregated_blocks_to_execute),
            aggregated_block_commit_deadline: Some(this.aggregated_block_commit_deadline),
            aggregated_block_prove_deadline: Some(this.aggregated_block_prove_deadline),
            aggregated_block_execute_deadline: Some(this.aggregated_block_execute_deadline),
            timestamp_criteria_max_allowed_lag: Some(
                this.timestamp_criteria_max_allowed_lag.try_into().unwrap(),
            ),
            l1_batch_min_age_before_execute_seconds: this.l1_batch_min_age_before_execute_seconds,
            max_acceptable_priority_fee_in_gwei: Some(this.max_acceptable_priority_fee_in_gwei),
            pubdata_sending_mode: Some(
                proto::PubdataSendingMode::new(&this.pubdata_sending_mode).into(),
            ),
            tx_aggregation_only_prove_and_execute: Some(this.tx_aggregation_only_prove_and_execute),
            tx_aggregation_paused: Some(this.tx_aggregation_paused),
<<<<<<< HEAD
            time_in_mempool_in_l1_blocks_cap: Some(this.time_in_mempool_in_l1_blocks_cap),
=======
            priority_op_start_index: this.priority_tree_start_index.map(|x| x as u64),
>>>>>>> dfe03d31
        }
    }
}

impl ProtoRepr for proto::GasAdjuster {
    type Type = configs::eth_sender::GasAdjusterConfig;
    fn read(&self) -> anyhow::Result<Self::Type> {
        Ok(Self::Type {
            default_priority_fee_per_gas: *required(&self.default_priority_fee_per_gas)
                .context("default_priority_fee_per_gas")?,
            max_base_fee_samples: required(&self.max_base_fee_samples)
                .and_then(|x| Ok((*x).try_into()?))
                .context("max_base_fee_samples")?,
            pricing_formula_parameter_a: *required(&self.pricing_formula_parameter_a)
                .unwrap_or(&Self::Type::default_pricing_formula_parameter_a()),
            pricing_formula_parameter_b: *required(&self.pricing_formula_parameter_b)
                .unwrap_or(&Self::Type::default_pricing_formula_parameter_b()),
            internal_l1_pricing_multiplier: *required(&self.internal_l1_pricing_multiplier)
                .context("internal_l1_pricing_multiplier")?,
            internal_enforced_l1_gas_price: self.internal_enforced_l1_gas_price,
            internal_enforced_pubdata_price: self.internal_enforced_pubdata_price,
            poll_period: *required(&self.poll_period).context("poll_period")?,
            max_l1_gas_price: self.max_l1_gas_price,
            num_samples_for_blob_base_fee_estimate: required(
                &self.num_samples_for_blob_base_fee_estimate,
            )
            .and_then(|x| Ok((*x).try_into()?))
            .context("num_samples_for_blob_base_fee_estimate")?,
            internal_pubdata_pricing_multiplier: *required(
                &self.internal_pubdata_pricing_multiplier,
            )
            .context("internal_pubdata_pricing_multiplier")?,
            max_blob_base_fee: self.max_blob_base_fee,
            settlement_mode: self
                .settlement_mode
                .map(proto::SettlementMode::try_from)
                .transpose()?
                .map(|x| x.parse())
                .unwrap_or_default(),
        })
    }

    fn build(this: &Self::Type) -> Self {
        Self {
            default_priority_fee_per_gas: Some(this.default_priority_fee_per_gas),
            max_base_fee_samples: Some(this.max_base_fee_samples.try_into().unwrap()),
            pricing_formula_parameter_a: Some(this.pricing_formula_parameter_a),
            pricing_formula_parameter_b: Some(this.pricing_formula_parameter_b),
            internal_l1_pricing_multiplier: Some(this.internal_l1_pricing_multiplier),
            internal_enforced_l1_gas_price: this.internal_enforced_l1_gas_price,
            internal_enforced_pubdata_price: this.internal_enforced_pubdata_price,
            poll_period: Some(this.poll_period),
            max_l1_gas_price: this.max_l1_gas_price,
            num_samples_for_blob_base_fee_estimate: Some(
                this.num_samples_for_blob_base_fee_estimate
                    .try_into()
                    .unwrap(),
            ),
            internal_pubdata_pricing_multiplier: Some(this.internal_pubdata_pricing_multiplier),
            max_blob_base_fee: this.max_blob_base_fee,
            settlement_mode: Some(proto::SettlementMode::new(&this.settlement_mode).into()),
        }
    }
}

impl ProtoRepr for proto::EthWatch {
    type Type = configs::EthWatchConfig;

    fn read(&self) -> anyhow::Result<Self::Type> {
        Ok(Self::Type {
            confirmations_for_eth_event: self.confirmations_for_eth_event,
            eth_node_poll_interval: *required(&self.eth_node_poll_interval)
                .context("eth_node_poll_interval")?,
        })
    }

    fn build(this: &Self::Type) -> Self {
        Self {
            confirmations_for_eth_event: this.confirmations_for_eth_event,
            eth_node_poll_interval: Some(this.eth_node_poll_interval),
        }
    }
}<|MERGE_RESOLUTION|>--- conflicted
+++ resolved
@@ -134,14 +134,11 @@
                 .parse(),
             tx_aggregation_only_prove_and_execute: self.tx_aggregation_paused.unwrap_or(false),
             tx_aggregation_paused: self.tx_aggregation_only_prove_and_execute.unwrap_or(false),
-<<<<<<< HEAD
             time_in_mempool_in_l1_blocks_cap: self
                 .time_in_mempool_in_l1_blocks_cap
                 .unwrap_or(Self::Type::default_time_in_mempool_in_l1_blocks_cap()),
-=======
             ignore_db_nonce: None,
             priority_tree_start_index: self.priority_op_start_index.map(|x| x as usize),
->>>>>>> dfe03d31
         })
     }
 
@@ -174,11 +171,8 @@
             ),
             tx_aggregation_only_prove_and_execute: Some(this.tx_aggregation_only_prove_and_execute),
             tx_aggregation_paused: Some(this.tx_aggregation_paused),
-<<<<<<< HEAD
             time_in_mempool_in_l1_blocks_cap: Some(this.time_in_mempool_in_l1_blocks_cap),
-=======
             priority_op_start_index: this.priority_tree_start_index.map(|x| x as u64),
->>>>>>> dfe03d31
         }
     }
 }
