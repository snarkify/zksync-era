<<<<<<< HEAD
use zksync_test_contracts::TestContract;
use zksync_types::get_nonce_key;

use crate::{
    interface::{
        storage::ReadStorage, TxExecutionMode, VmExecutionMode, VmInterface, VmInterfaceExt,
    },
    vm_fast::tests::tester::{Account, TxType, VmTesterBuilder},
};

#[test]
fn test_is_write_initial_behaviour() {
    // In this test, we check result of `is_write_initial` at different stages.
    // The main idea is to check that `is_write_initial` storage uses the correct cache for initial_writes and doesn't
    // messed up it with the repeated writes during the one batch execution.

    let mut account = Account::random();
    let mut vm = VmTesterBuilder::new()
        .with_empty_in_memory_storage()
        .with_execution_mode(TxExecutionMode::VerifyExecute)
        .with_rich_accounts(vec![account.clone()])
        .build();

    let nonce_key = get_nonce_key(&account.address);
    // Check that the next write to the nonce key will be initial.
    assert!(vm
        .storage
        .as_ref()
        .borrow_mut()
        .is_write_initial(&nonce_key));

    let tx = account
        .get_deploy_tx(TestContract::counter().bytecode, None, TxType::L2)
        .tx;
    vm.vm.push_transaction(tx);
    vm.vm.execute(VmExecutionMode::OneTx);

    // Check that `is_write_initial` still returns true for the nonce key.
    assert!(vm
        .storage
        .as_ref()
        .borrow_mut()
        .is_write_initial(&nonce_key));
=======
use crate::{versions::testonly::is_write_initial::test_is_write_initial_behaviour, vm_fast::Vm};

#[test]
fn is_write_initial_behaviour() {
    test_is_write_initial_behaviour::<Vm<_>>();
>>>>>>> c488c55d
}<|MERGE_RESOLUTION|>--- conflicted
+++ resolved
@@ -1,52 +1,6 @@
-<<<<<<< HEAD
-use zksync_test_contracts::TestContract;
-use zksync_types::get_nonce_key;
-
-use crate::{
-    interface::{
-        storage::ReadStorage, TxExecutionMode, VmExecutionMode, VmInterface, VmInterfaceExt,
-    },
-    vm_fast::tests::tester::{Account, TxType, VmTesterBuilder},
-};
-
-#[test]
-fn test_is_write_initial_behaviour() {
-    // In this test, we check result of `is_write_initial` at different stages.
-    // The main idea is to check that `is_write_initial` storage uses the correct cache for initial_writes and doesn't
-    // messed up it with the repeated writes during the one batch execution.
-
-    let mut account = Account::random();
-    let mut vm = VmTesterBuilder::new()
-        .with_empty_in_memory_storage()
-        .with_execution_mode(TxExecutionMode::VerifyExecute)
-        .with_rich_accounts(vec![account.clone()])
-        .build();
-
-    let nonce_key = get_nonce_key(&account.address);
-    // Check that the next write to the nonce key will be initial.
-    assert!(vm
-        .storage
-        .as_ref()
-        .borrow_mut()
-        .is_write_initial(&nonce_key));
-
-    let tx = account
-        .get_deploy_tx(TestContract::counter().bytecode, None, TxType::L2)
-        .tx;
-    vm.vm.push_transaction(tx);
-    vm.vm.execute(VmExecutionMode::OneTx);
-
-    // Check that `is_write_initial` still returns true for the nonce key.
-    assert!(vm
-        .storage
-        .as_ref()
-        .borrow_mut()
-        .is_write_initial(&nonce_key));
-=======
 use crate::{versions::testonly::is_write_initial::test_is_write_initial_behaviour, vm_fast::Vm};
 
 #[test]
 fn is_write_initial_behaviour() {
     test_is_write_initial_behaviour::<Vm<_>>();
->>>>>>> c488c55d
 }