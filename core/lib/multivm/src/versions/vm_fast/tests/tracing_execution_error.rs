<<<<<<< HEAD
use zksync_test_contracts::TestContract;
use zksync_types::{Execute, H160};

use crate::{
    interface::{TxExecutionMode, TxRevertReason, VmRevertReason},
    versions::testonly::ContractToDeploy,
    vm_fast::tests::{
        tester::{ExpectedError, TransactionTestInfo, VmTesterBuilder},
        utils::BASE_SYSTEM_CONTRACTS,
    },
};

#[test]
fn test_tracing_of_execution_errors() {
    let contract_address = H160::random();
    let bytecode = TestContract::reverts_test().bytecode.to_vec();
    let mut vm = VmTesterBuilder::new()
        .with_empty_in_memory_storage()
        .with_base_system_smart_contracts(BASE_SYSTEM_CONTRACTS.clone())
        .with_custom_contracts(vec![ContractToDeploy::new(bytecode, contract_address)])
        .with_execution_mode(TxExecutionMode::VerifyExecute)
        .with_deployer()
        .with_random_rich_accounts(1)
        .build();

    let account = &mut vm.rich_accounts[0];
    let require_fn = TestContract::reverts_test().function("require_short");
    let tx = account.get_l2_tx_for_execute(
        Execute {
            contract_address: Some(contract_address),
            calldata: require_fn.encode_input(&[]).unwrap(),
            value: Default::default(),
            factory_deps: vec![],
        },
        None,
    );

    vm.execute_tx_and_verify(TransactionTestInfo::new_rejected(
        tx,
        ExpectedError {
            revert_reason: TxRevertReason::TxReverted(VmRevertReason::General {
                msg: "short".to_string(),
                data: vec![
                    8, 195, 121, 160, 0, 0, 0, 0, 0, 0, 0, 0, 0, 0, 0, 0, 0, 0, 0, 0, 0, 0, 0, 0,
                    0, 0, 0, 0, 0, 0, 0, 0, 0, 0, 0, 32, 0, 0, 0, 0, 0, 0, 0, 0, 0, 0, 0, 0, 0, 0,
                    0, 0, 0, 0, 0, 0, 0, 0, 0, 0, 0, 0, 0, 0, 0, 0, 0, 5, 115, 104, 111, 114, 116,
                    0, 0, 0, 0, 0, 0, 0, 0, 0, 0, 0, 0, 0, 0, 0, 0, 0, 0, 0, 0, 0, 0, 0, 0, 0, 0,
                    0,
                ],
            }),
            modifier: None,
        },
    ));
=======
use crate::{
    versions::testonly::tracing_execution_error::test_tracing_of_execution_errors, vm_fast::Vm,
};

#[test]
fn tracing_of_execution_errors() {
    test_tracing_of_execution_errors::<Vm<_>>();
>>>>>>> c488c55d
}<|MERGE_RESOLUTION|>--- conflicted
+++ resolved
@@ -1,58 +1,3 @@
-<<<<<<< HEAD
-use zksync_test_contracts::TestContract;
-use zksync_types::{Execute, H160};
-
-use crate::{
-    interface::{TxExecutionMode, TxRevertReason, VmRevertReason},
-    versions::testonly::ContractToDeploy,
-    vm_fast::tests::{
-        tester::{ExpectedError, TransactionTestInfo, VmTesterBuilder},
-        utils::BASE_SYSTEM_CONTRACTS,
-    },
-};
-
-#[test]
-fn test_tracing_of_execution_errors() {
-    let contract_address = H160::random();
-    let bytecode = TestContract::reverts_test().bytecode.to_vec();
-    let mut vm = VmTesterBuilder::new()
-        .with_empty_in_memory_storage()
-        .with_base_system_smart_contracts(BASE_SYSTEM_CONTRACTS.clone())
-        .with_custom_contracts(vec![ContractToDeploy::new(bytecode, contract_address)])
-        .with_execution_mode(TxExecutionMode::VerifyExecute)
-        .with_deployer()
-        .with_random_rich_accounts(1)
-        .build();
-
-    let account = &mut vm.rich_accounts[0];
-    let require_fn = TestContract::reverts_test().function("require_short");
-    let tx = account.get_l2_tx_for_execute(
-        Execute {
-            contract_address: Some(contract_address),
-            calldata: require_fn.encode_input(&[]).unwrap(),
-            value: Default::default(),
-            factory_deps: vec![],
-        },
-        None,
-    );
-
-    vm.execute_tx_and_verify(TransactionTestInfo::new_rejected(
-        tx,
-        ExpectedError {
-            revert_reason: TxRevertReason::TxReverted(VmRevertReason::General {
-                msg: "short".to_string(),
-                data: vec![
-                    8, 195, 121, 160, 0, 0, 0, 0, 0, 0, 0, 0, 0, 0, 0, 0, 0, 0, 0, 0, 0, 0, 0, 0,
-                    0, 0, 0, 0, 0, 0, 0, 0, 0, 0, 0, 32, 0, 0, 0, 0, 0, 0, 0, 0, 0, 0, 0, 0, 0, 0,
-                    0, 0, 0, 0, 0, 0, 0, 0, 0, 0, 0, 0, 0, 0, 0, 0, 0, 5, 115, 104, 111, 114, 116,
-                    0, 0, 0, 0, 0, 0, 0, 0, 0, 0, 0, 0, 0, 0, 0, 0, 0, 0, 0, 0, 0, 0, 0, 0, 0, 0,
-                    0,
-                ],
-            }),
-            modifier: None,
-        },
-    ));
-=======
 use crate::{
     versions::testonly::tracing_execution_error::test_tracing_of_execution_errors, vm_fast::Vm,
 };
@@ -60,5 +5,4 @@
 #[test]
 fn tracing_of_execution_errors() {
     test_tracing_of_execution_errors::<Vm<_>>();
->>>>>>> c488c55d
 }