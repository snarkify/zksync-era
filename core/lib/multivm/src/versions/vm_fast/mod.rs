pub use zksync_vm2::interface;

<<<<<<< HEAD
pub use self::{
    vm::Vm,
    with_builtin_tracers::{
        DefaultTracers, WithBuiltinTracers, WithBuiltinTracersForApi,
        WithBuiltinTracersForSequencer, WithBuiltinTracersForValidation,
    },
};
=======
pub use self::vm::Vm;
>>>>>>> 9dae8399

mod bootloader_state;
mod bytecode;
mod circuits_tracer;
mod events;
mod evm_deploy_tracer;
mod glue;
mod hook;
mod initial_bootloader_memory;
mod pubdata;
mod refund;
#[cfg(test)]
mod tests;
mod transaction_data;
mod utils;
<<<<<<< HEAD
mod validation_tracer;
mod vm;
mod with_builtin_tracers;
=======
mod vm;
>>>>>>> 9dae8399
<|MERGE_RESOLUTION|>--- conflicted
+++ resolved
@@ -1,6 +1,5 @@
 pub use zksync_vm2::interface;
 
-<<<<<<< HEAD
 pub use self::{
     vm::Vm,
     with_builtin_tracers::{
@@ -8,9 +7,6 @@
         WithBuiltinTracersForSequencer, WithBuiltinTracersForValidation,
     },
 };
-=======
-pub use self::vm::Vm;
->>>>>>> 9dae8399
 
 mod bootloader_state;
 mod bytecode;
@@ -26,10 +22,6 @@
 mod tests;
 mod transaction_data;
 mod utils;
-<<<<<<< HEAD
 mod validation_tracer;
 mod vm;
-mod with_builtin_tracers;
-=======
-mod vm;
->>>>>>> 9dae8399
+mod with_builtin_tracers;