use std::{collections::HashMap, fmt, rc::Rc};

use zk_evm_1_5_0::{
    aux_structures::LogQuery, zkevm_opcode_defs::system_params::INITIAL_FRAME_FORMAL_EH_LOCATION,
};
use zksync_contracts::SystemContractCode;
use zksync_types::{
    l1::is_l1_tx_type,
    l2_to_l1_log::UserL2ToL1Log,
    utils::key_for_eth_balance,
    writes::{
        compression::compress_with_best_strategy, StateDiffRecord, BYTES_PER_DERIVED_KEY,
        BYTES_PER_ENUMERATION_INDEX,
    },
    AccountTreeId, StorageKey, StorageLog, StorageLogKind, StorageLogWithPreviousValue,
    Transaction, BOOTLOADER_ADDRESS, H160, H256, KNOWN_CODES_STORAGE_ADDRESS, L1_MESSENGER_ADDRESS,
    L2_BASE_TOKEN_ADDRESS, U256,
};
use zksync_utils::{bytecode::hash_bytecode, h256_to_u256, u256_to_h256};
use zksync_vm2::{
    interface::{CallframeInterface, HeapId, StateInterface, Tracer},
    ExecutionEnd, FatPointer, Program, Settings, StorageSlot, VirtualMachine,
};
use zksync_vm_interface::{pubdata::PubdataBuilder, InspectExecutionMode};

use super::{
    bootloader_state::{BootloaderState, BootloaderStateSnapshot},
    bytecode::compress_bytecodes,
<<<<<<< HEAD
=======
    circuits_tracer::CircuitsTracer,
    evm_deploy_tracer::{DynamicBytecodes, EvmDeployTracer},
>>>>>>> 9dae8399
    hook::Hook,
    initial_bootloader_memory::bootloader_initial_memory,
    transaction_data::TransactionData,
    validation_tracer::ValidationMode,
    DefaultTracers, WithBuiltinTracers,
};
use crate::{
    glue::GlueInto,
    interface::{
        storage::{ImmutableStorageView, ReadStorage, StoragePtr, StorageView},
        BytecodeCompressionError, BytecodeCompressionResult, CurrentExecutionState,
        ExecutionResult, FinishedL1Batch, Halt, L1BatchEnv, L2BlockEnv, PushTransactionResult,
        Refunds, SystemEnv, TxRevertReason, VmEvent, VmExecutionLogs, VmExecutionMode,
        VmExecutionResultAndLogs, VmExecutionStatistics, VmFactory, VmInterface,
        VmInterfaceHistoryEnabled, VmRevertReason, VmTrackingContracts,
    },
    is_supported_by_fast_vm,
    utils::events::extract_l2tol1logs_from_l1_messenger,
    vm_fast::{
        bootloader_state::utils::{apply_l2_block, apply_pubdata_to_memory},
        events::merge_events,
        pubdata::PubdataInput,
        refund::compute_refund,
    },
    vm_latest::{
        constants::{
            get_result_success_first_slot, get_vm_hook_params_start_position, get_vm_hook_position,
            OPERATOR_REFUNDS_OFFSET, TX_GAS_LIMIT_OFFSET, VM_HOOK_PARAMS_COUNT,
        },
        utils::extract_bytecodes_marked_as_known,
        MultiVMSubversion,
    },
};

const VM_VERSION: MultiVMSubversion = MultiVMSubversion::IncreasedBootloaderMemory;

<<<<<<< HEAD
=======
type FullTracer<Tr> = ((Tr, CircuitsTracer), EvmDeployTracer);

>>>>>>> 9dae8399
#[derive(Debug)]
struct VmRunResult {
    execution_result: ExecutionResult,
    /// `true` if VM execution has terminated (as opposed to being stopped on a hook, e.g. when executing a single transaction
    /// in a batch). Used for `execution_result == Revert { .. }` to understand whether VM logs should be reverted.
    execution_ended: bool,
    refunds: Refunds,
    /// This value is used in stats. It's defined in the old VM as the latest value used when computing refunds (see the refunds tracer for `vm_latest`).
    /// This is **not** equal to the pubdata diff before and after VM execution; e.g., when executing a batch tip,
    /// `pubdata_published` is always 0 (since no refunds are computed).
    pubdata_published: u32,
}

impl VmRunResult {
    fn should_ignore_vm_logs(&self) -> bool {
        match &self.execution_result {
            ExecutionResult::Success { .. } => false,
            ExecutionResult::Halt { .. } => true,
            // Logs generated during reverts should only be ignored if the revert has reached the root (bootloader) call frame,
            // which is only possible with `TxExecutionMode::EthCall`.
            ExecutionResult::Revert { .. } => self.execution_ended,
        }
    }
}

/// Fast VM wrapper.
///
/// The wrapper is parametric by the storage and tracer types. Besides the [`Tracer`] trait and implement [`Default`]
/// (the latter is necessary to complete batches). [`CircuitsTracer`] is currently always enabled;
/// you don't need to specify it explicitly.
<<<<<<< HEAD
pub struct Vm<S, Tr = DefaultTracers> {
    pub(crate) world: World<S, Tr>,
    pub(crate) inner: VirtualMachine<Tr, World<S, Tr>>,
    pub(crate) bootloader_state: BootloaderState,
    pub(crate) batch_env: L1BatchEnv,
    pub(crate) system_env: SystemEnv,
=======
pub struct Vm<S, Tr = ()> {
    pub(super) world: World<S, FullTracer<Tr>>,
    pub(super) inner: VirtualMachine<FullTracer<Tr>, World<S, FullTracer<Tr>>>,
    gas_for_account_validation: u32,
    pub(super) bootloader_state: BootloaderState,
    pub(super) batch_env: L1BatchEnv,
    pub(super) system_env: SystemEnv,
>>>>>>> 9dae8399
    snapshot: Option<VmSnapshot>,
    #[cfg(test)]
    enforced_state_diffs: Option<Vec<StateDiffRecord>>,
}

impl<S: ReadStorage, Tr: Tracer> Vm<S, Tr> {
    pub fn custom(batch_env: L1BatchEnv, system_env: SystemEnv, storage: S) -> Self {
        assert!(
            is_supported_by_fast_vm(system_env.version),
            "Protocol version {:?} is not supported by fast VM",
            system_env.version
        );

        let default_aa_code_hash = system_env.base_system_smart_contracts.default_aa.hash;
        let evm_emulator_hash = system_env
            .base_system_smart_contracts
            .evm_emulator
            .as_ref()
            .map(|evm| evm.hash)
            .unwrap_or(system_env.base_system_smart_contracts.default_aa.hash);

        let mut program_cache = HashMap::from([World::convert_system_contract_code(
            &system_env.base_system_smart_contracts.default_aa,
            false,
        )]);
        if let Some(evm_emulator) = &system_env.base_system_smart_contracts.evm_emulator {
            let (bytecode_hash, program) = World::convert_system_contract_code(evm_emulator, false);
            program_cache.insert(bytecode_hash, program);
        }

        let (_, bootloader) = World::convert_system_contract_code(
            &system_env.base_system_smart_contracts.bootloader,
            true,
        );
        let bootloader_memory = bootloader_initial_memory(&batch_env);

        let mut inner = VirtualMachine::new(
            BOOTLOADER_ADDRESS,
            bootloader,
            H160::zero(),
            &[],
            system_env.bootloader_gas_limit,
            Settings {
                default_aa_code_hash: default_aa_code_hash.into(),
                evm_interpreter_code_hash: evm_emulator_hash.into(),
                hook_address: get_vm_hook_position(VM_VERSION) * 32,
            },
        );

        inner.current_frame().set_stack_pointer(0);
        // The bootloader writes results to high addresses in its heap, so it makes sense to preallocate it.
        inner.current_frame().set_heap_bound(u32::MAX);
        inner.current_frame().set_aux_heap_bound(u32::MAX);
        inner
            .current_frame()
            .set_exception_handler(INITIAL_FRAME_FORMAL_EH_LOCATION);

        let mut this = Self {
            world: World::new(storage, program_cache),
            inner,
            bootloader_state: BootloaderState::new(
                system_env.execution_mode,
                bootloader_memory.clone(),
                batch_env.first_l2_block,
            ),
            system_env,
            batch_env,
            snapshot: None,
            #[cfg(test)]
            enforced_state_diffs: None,
        };
        this.write_to_bootloader_heap(bootloader_memory);
        this
    }

    fn get_hook_params(&self) -> [U256; 3] {
        (get_vm_hook_params_start_position(VM_VERSION)
            ..get_vm_hook_params_start_position(VM_VERSION) + VM_HOOK_PARAMS_COUNT)
            .map(|word| self.read_word_from_bootloader_heap(word as usize))
            .collect::<Vec<_>>()
            .try_into()
            .unwrap()
    }

    fn get_tx_result(&self) -> U256 {
        let tx_idx = self.bootloader_state.current_tx();
        let slot = get_result_success_first_slot(VM_VERSION) as usize + tx_idx;
        self.read_word_from_bootloader_heap(slot)
    }

    fn get_debug_log(&self) -> (String, String) {
        let hook_params = self.get_hook_params();
        let mut msg = u256_to_h256(hook_params[0]).as_bytes().to_vec();
        // Trim 0 byte padding at the end.
        while msg.last() == Some(&0) {
            msg.pop();
        }

        let data = hook_params[1];
        let msg = String::from_utf8(msg).expect("Invalid debug message");

        // For long data, it is better to use hex-encoding for greater readability
        let data_str = if data > U256::from(u64::MAX) {
            format!("0x{data:x}")
        } else {
            data.to_string()
        };
        (msg, data_str)
    }

    /// Should only be used when the bootloader is executing (e.g., when handling hooks).
    pub(crate) fn read_word_from_bootloader_heap(&self, word: usize) -> U256 {
        let start_address = word as u32 * 32;
        self.inner.read_heap_u256(HeapId::FIRST, start_address)
    }

    fn read_bytes_from_heap(&self, ptr: FatPointer) -> Vec<u8> {
        assert_eq!(ptr.offset, 0);
        (ptr.start..ptr.start + ptr.length)
            .map(|addr| self.inner.read_heap_byte(ptr.memory_page, addr))
            .collect()
    }

    pub(crate) fn has_previous_far_calls(&mut self) -> bool {
        let callframe_count = self.inner.number_of_callframes();
        (1..callframe_count).any(|i| !self.inner.callframe(i).is_near_call())
    }

    /// Should only be used when the bootloader is executing (e.g., when handling hooks).
    pub(crate) fn write_to_bootloader_heap(
        &mut self,
        memory: impl IntoIterator<Item = (usize, U256)>,
    ) {
        assert!(
            !self.has_previous_far_calls(),
            "Cannot write to bootloader heap when not in root call frame"
        );

        for (slot, value) in memory {
            let start_address = slot as u32 * 32;
            self.inner
                .write_heap_u256(HeapId::FIRST, start_address, value);
        }
    }

    pub(crate) fn insert_bytecodes<'a>(&mut self, bytecodes: impl IntoIterator<Item = &'a [u8]>) {
        for code in bytecodes {
            let hash = h256_to_u256(hash_bytecode(code));
            self.world.bytecode_cache.insert(hash, code.into());
        }
    }

    pub(crate) fn push_transaction_inner(
        &mut self,
        tx: zksync_types::Transaction,
        refund: u64,
        with_compression: bool,
    ) {
        let tx: TransactionData = tx.into();
        let overhead = tx.overhead_gas();

        self.insert_bytecodes(tx.factory_deps.iter().map(|dep| &dep[..]));

        let compressed_bytecodes = if is_l1_tx_type(tx.tx_type) || !with_compression {
            // L1 transactions do not need compression
            vec![]
        } else {
            compress_bytecodes(&tx.factory_deps, |hash| {
                self.inner
                    .world_diff()
                    .get_storage_state()
                    .get(&(KNOWN_CODES_STORAGE_ADDRESS, h256_to_u256(hash)))
                    .map(|x| !x.is_zero())
                    .unwrap_or_else(|| self.world.storage.is_bytecode_known(&hash))
            })
        };

        let trusted_ergs_limit = tx.trusted_ergs_limit();

        let memory = self.bootloader_state.push_tx(
            tx,
            overhead,
            refund,
            compressed_bytecodes,
            trusted_ergs_limit,
            self.system_env.chain_id,
        );

        self.write_to_bootloader_heap(memory);
    }

    #[cfg(test)]
    pub(super) fn enforce_state_diffs(&mut self, diffs: Vec<StateDiffRecord>) {
        self.enforced_state_diffs = Some(diffs);
    }

    fn compute_state_diffs(&mut self) -> Vec<StateDiffRecord> {
        #[cfg(test)]
        if let Some(enforced_diffs) = self.enforced_state_diffs.take() {
            return enforced_diffs;
        }

        let storage = &mut self.world.storage;
        let diffs =
            self.inner
                .world_diff()
                .get_storage_changes()
                .map(move |((address, key), change)| {
                    let storage_key =
                        StorageKey::new(AccountTreeId::new(address), u256_to_h256(key));
                    StateDiffRecord {
                        address,
                        key,
                        derived_key: LogQuery::derive_final_address_for_params(&address, &key),
                        enumeration_index: storage
                            .get_enumeration_index(&storage_key)
                            .unwrap_or_default(),
                        initial_value: change.before,
                        final_value: change.after,
                    }
                });
        diffs
            .filter(|diff| diff.address != L1_MESSENGER_ADDRESS)
            .collect()
    }

    pub(crate) fn decommitted_hashes(&self) -> impl Iterator<Item = U256> + '_ {
        self.inner.world_diff().decommitted_hashes()
    }

    pub(super) fn gas_remaining(&mut self) -> u32 {
        self.inner.current_frame().gas()
    }

    // visible for testing
    pub(super) fn get_current_execution_state(&self) -> CurrentExecutionState {
        let world_diff = self.inner.world_diff();
        let vm = &self.inner;
        let events = merge_events(vm.events(), self.batch_env.number);

        let user_l2_to_l1_logs = extract_l2tol1logs_from_l1_messenger(&events)
            .into_iter()
            .map(Into::into)
            .map(UserL2ToL1Log)
            .collect();

        CurrentExecutionState {
            events,
            deduplicated_storage_logs: world_diff
                .get_storage_changes()
                .map(|((address, key), change)| StorageLog {
                    key: StorageKey::new(AccountTreeId::new(address), u256_to_h256(key)),
                    value: u256_to_h256(change.after),
                    kind: StorageLogKind::RepeatedWrite, // Initialness doesn't matter here
                })
                .collect(),
            used_contract_hashes: self.decommitted_hashes().collect(),
            system_logs: vm.l2_to_l1_logs().map(GlueInto::glue_into).collect(),
            user_l2_to_l1_logs,
            storage_refunds: world_diff.storage_refunds().to_vec(),
            pubdata_costs: world_diff.pubdata_costs().to_vec(),
        }
    }
}

impl<S: ReadStorage, E, V: ValidationMode> Vm<S, WithBuiltinTracers<E, V>>
where
    WithBuiltinTracers<E, V>: Tracer,
{
    fn run(
        &mut self,
        execution_mode: VmExecutionMode,
<<<<<<< HEAD
        tracer: &mut WithBuiltinTracers<E, V>,
=======
        tracer: &mut FullTracer<Tr>,
>>>>>>> 9dae8399
        track_refunds: bool,
    ) -> VmRunResult {
        struct AccountValidationGasSplit {
            gas_given: u32,
            gas_hidden: u32,
        }
        let mut gas_left_for_account_validation =
            self.system_env.default_validation_computational_gas_limit;
        let mut account_validation_gas_split = None;

        let mut refunds = Refunds {
            gas_refunded: 0,
            operator_suggested_refund: 0,
        };
        let mut last_tx_result = None;
        let mut pubdata_before = self.inner.pubdata() as u32;
        let mut pubdata_published = 0;

        let (execution_result, execution_ended) = loop {
            let hook = match self.inner.run(&mut self.world, tracer) {
                ExecutionEnd::SuspendedOnHook(hook) => hook,
                ExecutionEnd::ProgramFinished(output) => {
                    break (ExecutionResult::Success { output }, true);
                }
                ExecutionEnd::Reverted(output) => {
                    let result = match TxRevertReason::parse_error(&output) {
                        TxRevertReason::TxReverted(output) => ExecutionResult::Revert { output },
                        TxRevertReason::Halt(reason) => ExecutionResult::Halt { reason },
                    };
                    break (result, true);
                }
                ExecutionEnd::Panicked => {
                    let reason = if self.gas_remaining() == 0 {
                        Halt::BootloaderOutOfGas
                    } else {
                        Halt::VMPanic
                    };
                    break (ExecutionResult::Halt { reason }, true);
                }
                ExecutionEnd::StoppedByTracer => {
                    break (
                        ExecutionResult::Halt {
                            reason: Halt::TracerCustom(
                                "Unexpectedly stopped by tracer".to_string(),
                            ),
                        },
                        false,
                    );
                }
            };

            let hook = Hook::from_u32(hook);
            match hook {
                Hook::AccountValidationEntered => {
                    assert!(
                        account_validation_gas_split.is_none(),
                        "Account validation can't be nested"
                    );
                    tracer.validation().account_validation_entered();

                    let gas = self.gas_remaining();
                    let gas_given = gas.min(gas_left_for_account_validation);
                    account_validation_gas_split = Some(AccountValidationGasSplit {
                        gas_given,
                        gas_hidden: gas - gas_given,
                    });
                    // As long as gasleft is allowed during account validation,
                    // the VM must not be used in the sequencer because a malicious
                    // account cause proving failure by checking if gasleft > 100k
                    self.inner.current_frame().set_gas(gas_given);
                }

                Hook::ValidationExited => {
                    tracer.validation().validation_exited();

                    if let Some(AccountValidationGasSplit {
                        gas_given,
                        gas_hidden,
                    }) = account_validation_gas_split.take()
                    {
                        let gas_left = self.inner.current_frame().gas();
                        gas_left_for_account_validation -= gas_given - gas_left;
                        self.inner.current_frame().set_gas(gas_left + gas_hidden);
                    }
                }

                Hook::ValidationStepEnded => {
                    if V::STOP_AFTER_VALIDATION {
                        break (ExecutionResult::Success { output: vec![] }, true);
                    }
                }

                Hook::TxHasEnded => {
                    if let VmExecutionMode::OneTx = execution_mode {
                        // The bootloader may invoke `TxHasEnded` hook without posting a tx result previously. One case when this can happen
                        // is estimating gas for L1 transactions, if a transaction runs out of gas during execution.
                        let tx_result = last_tx_result.take().unwrap_or_else(|| {
                            let tx_has_failed = self.get_tx_result().is_zero();
                            if tx_has_failed {
                                let output = VmRevertReason::General {
                                    msg: "Transaction reverted with empty reason. Possibly out of gas"
                                        .to_string(),
                                    data: vec![],
                                };
                                ExecutionResult::Revert { output }
                            } else {
                                ExecutionResult::Success { output: vec![] }
                            }
                        });
                        break (tx_result, false);
                    }
                }
                Hook::AskOperatorForRefund => {
                    if track_refunds {
                        let [bootloader_refund, gas_spent_on_pubdata, gas_per_pubdata_byte] =
                            self.get_hook_params();
                        let current_tx_index = self.bootloader_state.current_tx();
                        let tx_description_offset = self
                            .bootloader_state
                            .get_tx_description_offset(current_tx_index);
                        let tx_gas_limit = self
                            .read_word_from_bootloader_heap(
                                tx_description_offset + TX_GAS_LIMIT_OFFSET,
                            )
                            .as_u64();

                        let pubdata_after = self.inner.pubdata() as u32;
                        pubdata_published = pubdata_after.saturating_sub(pubdata_before);

                        refunds.operator_suggested_refund = compute_refund(
                            &self.batch_env,
                            bootloader_refund.as_u64(),
                            gas_spent_on_pubdata.as_u64(),
                            tx_gas_limit,
                            gas_per_pubdata_byte.low_u32(),
                            pubdata_published,
                            self.bootloader_state
                                .last_l2_block()
                                .txs
                                .last()
                                .unwrap()
                                .hash,
                        );

                        pubdata_before = pubdata_after;
                        let refund_value = refunds.operator_suggested_refund;
                        self.write_to_bootloader_heap([(
                            OPERATOR_REFUNDS_OFFSET + current_tx_index,
                            refund_value.into(),
                        )]);
                        self.bootloader_state
                            .set_refund_for_current_tx(refund_value);
                    }
                }
                Hook::NotifyAboutRefund => {
                    if track_refunds {
                        refunds.gas_refunded = self.get_hook_params()[0].low_u64()
                    }
                }
                Hook::PostResult => {
                    let result = self.get_hook_params()[0];
                    let value = self.get_hook_params()[1];
                    let fp = FatPointer::from(value);
                    let return_data = self.read_bytes_from_heap(fp);

                    last_tx_result = Some(if result.is_zero() {
                        ExecutionResult::Revert {
                            output: VmRevertReason::from(return_data.as_slice()),
                        }
                    } else {
                        ExecutionResult::Success {
                            output: return_data,
                        }
                    });
                }
                Hook::FinalBatchInfo => {
                    // set fictive l2 block
                    let txs_index = self.bootloader_state.free_tx_index();
                    let l2_block = self.bootloader_state.insert_fictive_l2_block();
                    let mut memory = vec![];
                    apply_l2_block(&mut memory, l2_block, txs_index);
                    self.write_to_bootloader_heap(memory);
                }
                Hook::PubdataRequested => {
                    if !matches!(execution_mode, VmExecutionMode::Batch) {
                        unreachable!("We do not provide the pubdata when executing the block tip or a single transaction");
                    }

                    let events = merge_events(self.inner.events(), self.batch_env.number);

                    let published_bytecodes = events
                        .iter()
                        .filter(|event| {
                            // Filter events from the l1 messenger contract that match the expected signature.
                            event.address == L1_MESSENGER_ADDRESS
                                && !event.indexed_topics.is_empty()
                                && event.indexed_topics[0]
                                    == VmEvent::L1_MESSENGER_BYTECODE_PUBLICATION_EVENT_SIGNATURE
                        })
                        .map(|event| {
                            let hash = U256::from_big_endian(&event.value[..32]);
                            self.world
                                .bytecode_cache
                                .get(&hash)
                                .expect("published unknown bytecode")
                                .clone()
                        })
                        .collect();

                    let pubdata_input = PubdataInput {
                        user_logs: extract_l2tol1logs_from_l1_messenger(&events),
                        l2_to_l1_messages: VmEvent::extract_long_l2_to_l1_messages(&events),
                        published_bytecodes,
                        state_diffs: self.compute_state_diffs(),
                    };

                    // Save the pubdata for the future initial bootloader memory building
                    self.bootloader_state
                        .set_pubdata_input(pubdata_input.clone());

                    // Apply the pubdata to the current memory
                    let mut memory_to_apply = vec![];

                    apply_pubdata_to_memory(&mut memory_to_apply, pubdata_input);
                    self.write_to_bootloader_heap(memory_to_apply);
                }

                Hook::PaymasterValidationEntered => { /* unused */ }
                Hook::DebugLog => {
                    let (log, log_arg) = self.get_debug_log();
                    let last_tx = self.bootloader_state.last_l2_block().txs.last();
                    let tx_hash = last_tx.map(|tx| tx.hash);
                    tracing::trace!(tx = ?tx_hash, "{log}: {log_arg}");
                }
                Hook::DebugReturnData | Hook::NearCallCatch => {
                    // These hooks are for debug purposes only
                }
            }
        };

        VmRunResult {
            execution_result,
            execution_ended,
            refunds,
            pubdata_published,
        }
    }

    pub(crate) fn inspect_inner(
        &mut self,
        tracer: &mut WithBuiltinTracers<E, V>,
        execution_mode: VmExecutionMode,
    ) -> VmExecutionResultAndLogs {
        let mut track_refunds = false;
        if matches!(execution_mode, VmExecutionMode::OneTx) {
            // Move the pointer to the next transaction
            self.bootloader_state.move_tx_to_execute_pointer();
            track_refunds = true;
        }

        let start = self.inner.world_diff().snapshot();
        let gas_before = self.gas_remaining();

<<<<<<< HEAD
        let result = self.run(execution_mode, tracer, track_refunds);
=======
        let mut full_tracer = (
            (mem::take(tracer), CircuitsTracer::default()),
            EvmDeployTracer::new(self.world.dynamic_bytecodes.clone()),
        );
        let result = self.run(execution_mode, &mut full_tracer, track_refunds);
        let ((external_tracer, circuits_tracer), _) = full_tracer;
        *tracer = external_tracer; // place the tracer back
>>>>>>> 9dae8399

        let ignore_world_diff =
            matches!(execution_mode, VmExecutionMode::OneTx) && result.should_ignore_vm_logs();

        // If the execution is halted, the VM changes are expected to be rolled back by the caller.
        // Earlier VMs return empty execution logs in this case, so we follow this behavior.
        // Likewise, if a revert has reached the bootloader frame (possible with `TxExecutionMode::EthCall`; otherwise, the bootloader catches reverts),
        // old VMs revert all logs; the new VM doesn't do that automatically, so we recreate this behavior here.
        let logs = if ignore_world_diff {
            VmExecutionLogs::default()
        } else {
            let storage_logs = self
                .inner
                .world_diff()
                .get_storage_changes_after(&start)
                .map(|((address, key), change)| StorageLogWithPreviousValue {
                    log: StorageLog {
                        key: StorageKey::new(AccountTreeId::new(address), u256_to_h256(key)),
                        value: u256_to_h256(change.after),
                        kind: if change.is_initial {
                            StorageLogKind::InitialWrite
                        } else {
                            StorageLogKind::RepeatedWrite
                        },
                    },
                    previous_value: u256_to_h256(change.before),
                })
                .collect();
            let events = merge_events(
                self.inner.world_diff().events_after(&start).iter().copied(),
                self.batch_env.number,
            );
            let user_l2_to_l1_logs = extract_l2tol1logs_from_l1_messenger(&events)
                .into_iter()
                .map(Into::into)
                .map(UserL2ToL1Log)
                .collect();
            let system_l2_to_l1_logs = self
                .inner
                .world_diff()
                .l2_to_l1_logs_after(&start)
                .iter()
                .map(|&log| log.glue_into())
                .collect();
            VmExecutionLogs {
                storage_logs,
                events,
                user_l2_to_l1_logs,
                system_l2_to_l1_logs,
                total_log_queries_count: 0, // This field is unused
            }
        };

        let gas_remaining = self.gas_remaining();
        let gas_used = gas_before - gas_remaining;

        // We need to filter out bytecodes the deployment of which may have been reverted; the tracer is not aware of reverts.
        // To do this, we check bytecodes against deployer events.
        let factory_deps_marked_as_known = extract_bytecodes_marked_as_known(&logs.events);
        let new_known_factory_deps = self.world.decommit_bytecodes(&factory_deps_marked_as_known);

        VmExecutionResultAndLogs {
            result: result.execution_result,
            logs,
            // TODO (PLA-936): Fill statistics; investigate whether they should be zeroed on `Halt`
            statistics: VmExecutionStatistics {
                gas_used: gas_used.into(),
                gas_remaining,
                computational_gas_used: gas_used, // since 1.5.0, this always has the same value as `gas_used`
                pubdata_published: result.pubdata_published,
<<<<<<< HEAD
                circuit_statistic: tracer.circuit().circuit_statistic(),
=======
                circuit_statistic: circuits_tracer.circuit_statistic(),
>>>>>>> 9dae8399
                contracts_used: 0,
                cycles_used: 0,
                total_log_queries: 0,
            },
            refunds: result.refunds,
            new_known_factory_deps: Some(new_known_factory_deps),
        }
    }
}

impl<S, Tr: Tracer> VmFactory<StorageView<S>> for Vm<ImmutableStorageView<S>, Tr>
where
    S: ReadStorage,
{
    fn new(
        batch_env: L1BatchEnv,
        system_env: SystemEnv,
        storage: StoragePtr<StorageView<S>>,
    ) -> Self {
        let storage = ImmutableStorageView::new(storage);
        Self::custom(batch_env, system_env, storage)
    }
}

impl<S: ReadStorage, E: Tracer + Default, V: ValidationMode> VmInterface
    for Vm<S, WithBuiltinTracers<E, V>>
{
    type TracerDispatcher = WithBuiltinTracers<E, V>;

    fn push_transaction(&mut self, tx: Transaction) -> PushTransactionResult<'_> {
        self.push_transaction_inner(tx, 0, true);
        PushTransactionResult {
            compressed_bytecodes: self
                .bootloader_state
                .get_last_tx_compressed_bytecodes()
                .into(),
        }
    }

    fn inspect(
        &mut self,
        tracer: &mut Self::TracerDispatcher,
        execution_mode: InspectExecutionMode,
    ) -> VmExecutionResultAndLogs {
        self.inspect_inner(tracer, execution_mode.into())
    }

    fn inspect_transaction_with_bytecode_compression(
        &mut self,
        tracer: &mut Self::TracerDispatcher,
        tx: zksync_types::Transaction,
        with_compression: bool,
    ) -> (BytecodeCompressionResult<'_>, VmExecutionResultAndLogs) {
        self.push_transaction_inner(tx, 0, with_compression);
        let result = self.inspect(tracer, InspectExecutionMode::OneTx);

        let compression_result = if self.has_unpublished_bytecodes() {
            Err(BytecodeCompressionError::BytecodeCompressionFailed)
        } else {
            Ok(self
                .bootloader_state
                .get_last_tx_compressed_bytecodes()
                .into())
        };
        (compression_result, result)
    }

    fn start_new_l2_block(&mut self, l2_block_env: L2BlockEnv) {
        self.bootloader_state.start_new_l2_block(l2_block_env)
    }

    fn finish_batch(&mut self, _pubdata_builder: Rc<dyn PubdataBuilder>) -> FinishedL1Batch {
        let result = self.inspect_inner(&mut Default::default(), VmExecutionMode::Batch);
        let execution_state = self.get_current_execution_state();
        let bootloader_memory = self.bootloader_state.bootloader_memory();
        FinishedL1Batch {
            block_tip_execution_result: result,
            final_execution_state: execution_state,
            final_bootloader_memory: Some(bootloader_memory),
            pubdata_input: Some(
                self.bootloader_state
                    .get_pubdata_information()
                    .clone()
                    .build_pubdata(false),
            ),
            state_diffs: Some(
                self.bootloader_state
                    .get_pubdata_information()
                    .state_diffs
                    .to_vec(),
            ),
        }
    }
}

#[derive(Debug)]
struct VmSnapshot {
    bootloader_snapshot: BootloaderStateSnapshot,
}

impl<S: ReadStorage, Tr: Tracer> VmInterfaceHistoryEnabled for Vm<S, Tr>
where
    Self: VmInterface,
{
    fn make_snapshot(&mut self) {
        assert!(
            self.snapshot.is_none(),
            "cannot create a VM snapshot until a previous snapshot is rolled back to or popped"
        );

        self.inner.make_snapshot();
        self.snapshot = Some(VmSnapshot {
            bootloader_snapshot: self.bootloader_state.get_snapshot(),
        });
    }

    fn rollback_to_the_latest_snapshot(&mut self) {
        let VmSnapshot {
            bootloader_snapshot,
        } = self.snapshot.take().expect("no snapshots to rollback to");

        self.inner.rollback();
        self.bootloader_state.apply_snapshot(bootloader_snapshot);
    }

    fn pop_snapshot_no_rollback(&mut self) {
        self.inner.pop_snapshot();
        self.snapshot = None;
    }
}

impl<S: ReadStorage, Tr: Tracer> VmTrackingContracts for Vm<S, Tr>
where
    Self: VmInterface,
{
    fn used_contract_hashes(&self) -> Vec<H256> {
        self.decommitted_hashes().map(u256_to_h256).collect()
    }
}

impl<S: fmt::Debug, Tr: fmt::Debug> fmt::Debug for Vm<S, Tr> {
    fn fmt(&self, f: &mut fmt::Formatter<'_>) -> fmt::Result {
        f.debug_struct("Vm")
            .field("bootloader_state", &self.bootloader_state)
            .field("storage", &self.world.storage)
            .field("program_cache", &self.world.program_cache)
            .field("batch_env", &self.batch_env)
            .field("system_env", &self.system_env)
            .field("snapshot", &self.snapshot.as_ref().map(|_| ()))
            .finish()
    }
}

#[derive(Debug)]
pub(crate) struct World<S, T> {
    pub(crate) storage: S,
    dynamic_bytecodes: DynamicBytecodes,
    program_cache: HashMap<U256, Program<T, Self>>,
    pub(crate) bytecode_cache: HashMap<U256, Vec<u8>>,
}

impl<S: ReadStorage, T: Tracer> World<S, T> {
    fn new(storage: S, program_cache: HashMap<U256, Program<T, Self>>) -> Self {
        Self {
            storage,
            dynamic_bytecodes: DynamicBytecodes::default(),
            program_cache,
            bytecode_cache: HashMap::default(),
        }
    }

    fn convert_system_contract_code(
        code: &SystemContractCode,
        is_bootloader: bool,
    ) -> (U256, Program<T, Self>) {
        (
            h256_to_u256(code.hash),
            Program::from_words(code.code.clone(), is_bootloader),
        )
    }

    fn decommit_bytecodes(&self, hashes: &[H256]) -> HashMap<H256, Vec<u8>> {
        let bytecodes = hashes.iter().map(|&hash| {
            let int_hash = h256_to_u256(hash);
            let bytecode = self
                .bytecode_cache
                .get(&int_hash)
                .cloned()
                .or_else(|| self.dynamic_bytecodes.take(int_hash))
                .unwrap_or_else(|| panic!("Bytecode with hash {hash:?} not found"));
            (hash, bytecode)
        });
        bytecodes.collect()
    }
}

impl<S: ReadStorage, T: Tracer> zksync_vm2::StorageInterface for World<S, T> {
    fn read_storage(&mut self, contract: H160, key: U256) -> StorageSlot {
        let key = &StorageKey::new(AccountTreeId::new(contract), u256_to_h256(key));
        let value = U256::from_big_endian(self.storage.read_value(key).as_bytes());
        // `is_write_initial` value can be true even if the slot has previously been written to / has non-zero value!
        // This can happen during oneshot execution (i.e., executing a single transaction) since it emulates
        // execution starting in the middle of a batch in the general case. Hence, a slot that was first written to in the batch
        // must still be considered an initial write by the refund logic.
        let is_write_initial = self.storage.is_write_initial(key);
        StorageSlot {
            value,
            is_write_initial,
        }
    }

    fn read_storage_value(&mut self, contract: H160, key: U256) -> U256 {
        let key = &StorageKey::new(AccountTreeId::new(contract), u256_to_h256(key));
        U256::from_big_endian(self.storage.read_value(key).as_bytes())
    }

    fn cost_of_writing_storage(&mut self, slot: StorageSlot, new_value: U256) -> u32 {
        if slot.value == new_value {
            return 0;
        }

        // Since we need to publish the state diffs onchain, for each of the updated storage slot
        // we basically need to publish the following pair: `(<storage_key, compressed_new_value>)`.
        // For key we use the following optimization:
        //   - The first time we publish it, we use 32 bytes.
        //         Then, we remember a 8-byte id for this slot and assign it to it. We call this initial write.
        //   - The second time we publish it, we will use the 4/5 byte representation of this 8-byte instead of the 32
        //     bytes of the entire key.
        // For value compression, we use a metadata byte which holds the length of the value and the operation from the
        // previous state to the new state, and the compressed value. The maximum for this is 33 bytes.
        // Total bytes for initial writes then becomes 65 bytes and repeated writes becomes 38 bytes.
        let compressed_value_size = compress_with_best_strategy(slot.value, new_value).len() as u32;

        if slot.is_write_initial {
            (BYTES_PER_DERIVED_KEY as u32) + compressed_value_size
        } else {
            (BYTES_PER_ENUMERATION_INDEX as u32) + compressed_value_size
        }
    }

    fn is_free_storage_slot(&self, contract: &H160, key: &U256) -> bool {
        contract == &zksync_system_constants::SYSTEM_CONTEXT_ADDRESS
            || contract == &L2_BASE_TOKEN_ADDRESS
                && u256_to_h256(*key) == key_for_eth_balance(&BOOTLOADER_ADDRESS)
    }
}

/// It may look like that an append-only cache for EVM bytecodes / `Program`s can lead to the following scenario:
///
/// 1. A transaction deploys an EVM bytecode with hash `H`, then reverts.
/// 2. A following transaction in the same VM run queries a bytecode with hash `H` and gets it.
///
/// This would be incorrect behavior because bytecode deployments must be reverted along with transactions.
///
/// In reality, this cannot happen because both `decommit()` and `decommit_code()` calls perform storage-based checks
/// before a decommit:
///
/// - `decommit_code()` is called from the `CodeOracle` system contract, which checks that the decommitted bytecode is known.
/// - `decommit()` is called during far calls, which obtains address -> bytecode hash mapping beforehand.
///
/// Thus, if storage is reverted correctly, additional EVM bytecodes occupy the cache, but are unreachable.
impl<S: ReadStorage, T: Tracer> zksync_vm2::World<T> for World<S, T> {
    fn decommit(&mut self, hash: U256) -> Program<T, Self> {
        self.program_cache
            .entry(hash)
            .or_insert_with(|| {
                let bytecode = self.bytecode_cache.entry(hash).or_insert_with(|| {
                    // Since we put the bytecode in the cache anyway, it's safe to *take* it out from `dynamic_bytecodes`
                    // and put it in `bytecode_cache`.
                    self.dynamic_bytecodes
                        .take(hash)
                        .or_else(|| self.storage.load_factory_dep(u256_to_h256(hash)))
                        .unwrap_or_else(|| {
                            panic!("VM tried to decommit nonexistent bytecode: {hash:?}");
                        })
                });
                Program::new(bytecode, false)
            })
            .clone()
    }

    fn decommit_code(&mut self, hash: U256) -> Vec<u8> {
        self.decommit(hash)
            .code_page()
            .as_ref()
            .iter()
            .flat_map(|u| {
                let mut buffer = [0u8; 32];
                u.to_big_endian(&mut buffer);
                buffer
            })
            .collect()
    }
}<|MERGE_RESOLUTION|>--- conflicted
+++ resolved
@@ -26,11 +26,7 @@
 use super::{
     bootloader_state::{BootloaderState, BootloaderStateSnapshot},
     bytecode::compress_bytecodes,
-<<<<<<< HEAD
-=======
-    circuits_tracer::CircuitsTracer,
-    evm_deploy_tracer::{DynamicBytecodes, EvmDeployTracer},
->>>>>>> 9dae8399
+    evm_deploy_tracer::DynamicBytecodes,
     hook::Hook,
     initial_bootloader_memory::bootloader_initial_memory,
     transaction_data::TransactionData,
@@ -67,11 +63,6 @@
 
 const VM_VERSION: MultiVMSubversion = MultiVMSubversion::IncreasedBootloaderMemory;
 
-<<<<<<< HEAD
-=======
-type FullTracer<Tr> = ((Tr, CircuitsTracer), EvmDeployTracer);
-
->>>>>>> 9dae8399
 #[derive(Debug)]
 struct VmRunResult {
     execution_result: ExecutionResult,
@@ -102,22 +93,12 @@
 /// The wrapper is parametric by the storage and tracer types. Besides the [`Tracer`] trait and implement [`Default`]
 /// (the latter is necessary to complete batches). [`CircuitsTracer`] is currently always enabled;
 /// you don't need to specify it explicitly.
-<<<<<<< HEAD
 pub struct Vm<S, Tr = DefaultTracers> {
     pub(crate) world: World<S, Tr>,
     pub(crate) inner: VirtualMachine<Tr, World<S, Tr>>,
     pub(crate) bootloader_state: BootloaderState,
     pub(crate) batch_env: L1BatchEnv,
     pub(crate) system_env: SystemEnv,
-=======
-pub struct Vm<S, Tr = ()> {
-    pub(super) world: World<S, FullTracer<Tr>>,
-    pub(super) inner: VirtualMachine<FullTracer<Tr>, World<S, FullTracer<Tr>>>,
-    gas_for_account_validation: u32,
-    pub(super) bootloader_state: BootloaderState,
-    pub(super) batch_env: L1BatchEnv,
-    pub(super) system_env: SystemEnv,
->>>>>>> 9dae8399
     snapshot: Option<VmSnapshot>,
     #[cfg(test)]
     enforced_state_diffs: Option<Vec<StateDiffRecord>>,
@@ -390,11 +371,7 @@
     fn run(
         &mut self,
         execution_mode: VmExecutionMode,
-<<<<<<< HEAD
         tracer: &mut WithBuiltinTracers<E, V>,
-=======
-        tracer: &mut FullTracer<Tr>,
->>>>>>> 9dae8399
         track_refunds: bool,
     ) -> VmRunResult {
         struct AccountValidationGasSplit {
@@ -658,17 +635,9 @@
         let start = self.inner.world_diff().snapshot();
         let gas_before = self.gas_remaining();
 
-<<<<<<< HEAD
+        tracer.insert_dynamic_bytecodes_handle(self.world.dynamic_bytecodes.clone());
+
         let result = self.run(execution_mode, tracer, track_refunds);
-=======
-        let mut full_tracer = (
-            (mem::take(tracer), CircuitsTracer::default()),
-            EvmDeployTracer::new(self.world.dynamic_bytecodes.clone()),
-        );
-        let result = self.run(execution_mode, &mut full_tracer, track_refunds);
-        let ((external_tracer, circuits_tracer), _) = full_tracer;
-        *tracer = external_tracer; // place the tracer back
->>>>>>> 9dae8399
 
         let ignore_world_diff =
             matches!(execution_mode, VmExecutionMode::OneTx) && result.should_ignore_vm_logs();
@@ -739,11 +708,7 @@
                 gas_remaining,
                 computational_gas_used: gas_used, // since 1.5.0, this always has the same value as `gas_used`
                 pubdata_published: result.pubdata_published,
-<<<<<<< HEAD
                 circuit_statistic: tracer.circuit().circuit_statistic(),
-=======
-                circuit_statistic: circuits_tracer.circuit_statistic(),
->>>>>>> 9dae8399
                 contracts_used: 0,
                 cycles_used: 0,
                 total_log_queries: 0,
