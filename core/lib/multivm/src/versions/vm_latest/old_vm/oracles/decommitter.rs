--- conflicted
+++ resolved
@@ -154,55 +154,6 @@
     }
 }
 
-<<<<<<< HEAD
-// TODO: consider moving this to the zk-evm crate
-enum VersionedCodeHash {
-    ZkEVM(VersionedHashHeader, VersionedHashNormalizedPreimage),
-    EVM(VersionedHashHeader, VersionedHashNormalizedPreimage),
-}
-
-impl VersionedCodeHash {
-    fn from_query(query: &DecommittmentQuery) -> Self {
-        match query.header.0[0] {
-            1 => Self::ZkEVM(query.header, query.normalized_preimage),
-            2 => Self::EVM(query.header, query.normalized_preimage),
-            _ => panic!("Unsupported hash version"),
-        }
-    }
-
-    /// Returns the hash in the format it is stored in the DB.
-    fn to_stored_hash(&self) -> U256 {
-        let (header, preimage) = match self {
-            Self::ZkEVM(header, preimage) => (header, preimage),
-            Self::EVM(header, preimage) => (header, preimage),
-        };
-
-        let mut hash = [0u8; 32];
-        let _ = &mut hash[0..4].copy_from_slice(&header.0);
-        let _ = &mut hash[4..32].copy_from_slice(&preimage.0);
-
-        // Hash[1] is used in both of the versions to denote whether the bytecode is being constructed.
-        // We ignore this param.
-        hash[1] = 0;
-
-        h256_to_u256(H256(hash))
-    }
-
-    fn get_preimage_length(&self) -> u32 {
-        // In zkEVM the hash[2..3] denotes the length of the preimage in words, while
-        // in EVM the hash[2..3] denotes the length of the preimage in bytes.
-        match self {
-            Self::ZkEVM(header, _) => {
-                let length_in_words = header.0[2] as u32 * 256 + header.0[3] as u32;
-                length_in_words * 32
-            }
-            Self::EVM(header, _) => header.0[2] as u32 * 256 + header.0[3] as u32,
-        }
-    }
-}
-
-=======
->>>>>>> f425708b
 impl<S: ReadStorage + Debug, const B: bool, H: HistoryMode> DecommittmentProcessor
     for DecommitterOracle<B, S, H>
 {
