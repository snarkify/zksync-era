--- conflicted
+++ resolved
@@ -1,19 +1,12 @@
 use std::collections::HashMap;
 
 use ethabi::Token;
-<<<<<<< HEAD
-use zksync_system_constants::{CONTRACT_DEPLOYER_ADDRESS, KNOWN_CODES_STORAGE_ADDRESS};
-use zksync_test_contracts::TestContract;
-use zksync_types::{get_code_key, get_known_code_key, Execute, H256};
-use zksync_utils::{be_words_to_bytes, bytecode::hash_bytecode, h256_to_u256};
-use zksync_vm_interface::VmInterfaceExt;
-=======
 use test_casing::{test_casing, Product};
-use zksync_contracts::{load_contract, read_bytecode, SystemContractCode};
+use zksync_contracts::SystemContractCode;
 use zksync_system_constants::{
     CONTRACT_DEPLOYER_ADDRESS, KNOWN_CODES_STORAGE_ADDRESS, L2_BASE_TOKEN_ADDRESS,
 };
-use zksync_test_account::TxType;
+use zksync_test_contracts::{TestContract, TxType};
 use zksync_types::{
     get_code_key, get_known_code_key,
     utils::{key_for_eth_balance, storage_key_for_eth_balance},
@@ -24,7 +17,6 @@
     bytecode::{hash_bytecode, hash_evm_bytecode},
     bytes_to_be_words, h256_to_u256,
 };
->>>>>>> bd4b9f71
 
 use crate::{
     interface::{
@@ -37,21 +29,8 @@
     },
 };
 
-<<<<<<< HEAD
-#[test]
-fn tracing_evm_contract_deployment() {
+fn override_system_contracts(storage: &mut InMemoryStorage) {
     let mock_deployer = TestContract::mock_deployer().bytecode.to_vec();
-=======
-const MOCK_DEPLOYER_PATH: &str = "etc/contracts-test-data/artifacts-zk/contracts/mock-evm/mock-evm.sol/MockContractDeployer.json";
-const MOCK_KNOWN_CODE_STORAGE_PATH: &str = "etc/contracts-test-data/artifacts-zk/contracts/mock-evm/mock-evm.sol/MockKnownCodeStorage.json";
-const MOCK_EMULATOR_PATH: &str =
-    "etc/contracts-test-data/artifacts-zk/contracts/mock-evm/mock-evm.sol/MockEvmEmulator.json";
-const RECURSIVE_CONTRACT_PATH: &str = "etc/contracts-test-data/artifacts-zk/contracts/mock-evm/mock-evm.sol/NativeRecursiveContract.json";
-const INCREMENTING_CONTRACT_PATH: &str = "etc/contracts-test-data/artifacts-zk/contracts/mock-evm/mock-evm.sol/IncrementingContract.json";
-
-fn override_system_contracts(storage: &mut InMemoryStorage) {
-    let mock_deployer = read_bytecode(MOCK_DEPLOYER_PATH);
->>>>>>> bd4b9f71
     let mock_deployer_hash = hash_bytecode(&mock_deployer);
     let mock_known_code_storage = TestContract::mock_known_code_storage().bytecode.to_vec();
     let mock_known_code_storage_hash = hash_bytecode(&mock_known_code_storage);
@@ -100,7 +79,7 @@
     }
 
     fn build(self) -> VmTester<HistoryEnabled> {
-        let mock_emulator = read_bytecode(MOCK_EMULATOR_PATH);
+        let mock_emulator = TestContract::mock_evm_emulator().bytecode.to_vec();
         let mut storage = self.storage;
         let mut system_env = default_system_env();
         if self.deploy_emulator {
@@ -210,7 +189,6 @@
 #[test_casing(2, [false, true])]
 #[test]
 fn mock_emulator_with_payment(deploy_emulator: bool) {
-    let mock_emulator_abi = load_contract(MOCK_EMULATOR_PATH);
     let mut vm = EvmTestBuilder::new(deploy_emulator, RECIPIENT_ADDRESS).build();
 
     let mut current_balance = U256::zero();
@@ -218,7 +196,7 @@
         let transferred_value = (1_000_000_000 * i).into();
         let vm_result = test_payment(
             &mut vm,
-            &mock_emulator_abi,
+            &TestContract::mock_evm_emulator().abi,
             &mut current_balance,
             transferred_value,
         );
@@ -266,7 +244,7 @@
 #[test_casing(4, Product(([false, true], [false, true])))]
 #[test]
 fn mock_emulator_with_recursion(deploy_emulator: bool, is_external: bool) {
-    let mock_emulator_abi = load_contract(MOCK_EMULATOR_PATH);
+    let mock_emulator_abi = &TestContract::mock_evm_emulator().abi;
     let recipient_address = Address::repeat_byte(0x12);
     let mut vm = EvmTestBuilder::new(deploy_emulator, recipient_address).build();
     let account = &mut vm.rich_accounts[0];
@@ -285,7 +263,7 @@
     }
 
     let factory_deps = if is_external {
-        vec![read_bytecode(RECURSIVE_CONTRACT_PATH)]
+        vec![TestContract::recursive_test().bytecode.to_vec()]
     } else {
         vec![]
     };
@@ -313,10 +291,8 @@
     let account = &mut vm.rich_accounts[0];
 
     // Deploy a native contract.
-    let native_contract = read_bytecode(RECURSIVE_CONTRACT_PATH);
-    let native_contract_abi = load_contract(RECURSIVE_CONTRACT_PATH);
     let deploy_tx = account.get_deploy_tx(
-        &native_contract,
+        TestContract::recursive_test().bytecode,
         Some(&[Token::Address(recipient_address)]),
         TxType::L2,
     );
@@ -326,7 +302,10 @@
     assert!(!vm_result.result.is_failed(), "{:?}", vm_result.result);
 
     // Call from the native contract to the EVM emulator.
-    let test_fn = native_contract_abi.function("recurse").unwrap();
+    let test_fn = TestContract::recursive_test()
+        .abi
+        .function("recurse")
+        .unwrap();
     let test_tx = account.get_l2_tx_for_execute(
         Execute {
             contract_address: Some(deploy_tx.address),
@@ -350,7 +329,7 @@
         .build();
     let account = &mut vm.rich_accounts[0];
 
-    let mock_emulator_abi = load_contract(MOCK_EMULATOR_PATH);
+    let mock_emulator_abi = &TestContract::mock_evm_emulator().abi;
     let new_evm_bytecode = vec![0xfe; 96];
     let new_evm_bytecode_hash = hash_evm_bytecode(&new_evm_bytecode);
 
@@ -398,15 +377,17 @@
     let account = &mut vm.rich_accounts[0];
 
     // Deploy a native contract.
-    let native_contract = read_bytecode(INCREMENTING_CONTRACT_PATH);
-    let native_contract_abi = load_contract(INCREMENTING_CONTRACT_PATH);
-    let deploy_tx = account.get_deploy_tx(&native_contract, None, TxType::L2);
+    let deploy_tx =
+        account.get_deploy_tx(TestContract::increment_test().bytecode, None, TxType::L2);
     let (_, vm_result) = vm
         .vm
         .execute_transaction_with_bytecode_compression(deploy_tx.tx, true);
     assert!(!vm_result.result.is_failed(), "{:?}", vm_result.result);
 
-    let test_fn = native_contract_abi.function("testDelegateCall").unwrap();
+    let test_fn = TestContract::increment_test()
+        .abi
+        .function("testDelegateCall")
+        .unwrap();
     // Delegate to the native contract from EVM.
     test_delegate_call(&mut vm, test_fn, evm_contract_address, deploy_tx.address);
     // Delegate to EVM from the native contract.
@@ -469,15 +450,17 @@
     let account = &mut vm.rich_accounts[0];
 
     // Deploy a native contract.
-    let native_contract = read_bytecode(INCREMENTING_CONTRACT_PATH);
-    let native_contract_abi = load_contract(INCREMENTING_CONTRACT_PATH);
-    let deploy_tx = account.get_deploy_tx(&native_contract, None, TxType::L2);
+    let deploy_tx =
+        account.get_deploy_tx(TestContract::increment_test().bytecode, None, TxType::L2);
     let (_, vm_result) = vm
         .vm
         .execute_transaction_with_bytecode_compression(deploy_tx.tx, true);
     assert!(!vm_result.result.is_failed(), "{:?}", vm_result.result);
 
-    let test_fn = native_contract_abi.function("testStaticCall").unwrap();
+    let test_fn = TestContract::increment_test()
+        .abi
+        .function("testStaticCall")
+        .unwrap();
     // Call to the native contract from EVM.
     test_static_call(&mut vm, test_fn, evm_contract_address, deploy_tx.address, 0);
     // Call to EVM from the native contract.
