use zksync_types::{
    fee_model::{BatchFeeInput, L1PeggedBatchFeeModelInput, PubdataIndependentBatchFeeModelInput},
    VmVersion, U256,
};

use crate::vm_latest::L1BatchEnv;

/// Calculates the base fee and gas per pubdata for the given L1 gas price.
pub fn derive_base_fee_and_gas_per_pubdata(
    batch_fee_input: BatchFeeInput,
    vm_version: VmVersion,
) -> (u64, u64) {
    match vm_version {
        VmVersion::M5WithRefunds | VmVersion::M5WithoutRefunds => {
            crate::vm_m5::vm_with_bootloader::derive_base_fee_and_gas_per_pubdata(
                batch_fee_input.into_l1_pegged(),
            )
        }
        VmVersion::M6Initial | VmVersion::M6BugWithCompressionFixed => {
            crate::vm_m6::vm_with_bootloader::derive_base_fee_and_gas_per_pubdata(
                batch_fee_input.into_l1_pegged(),
            )
        }
        VmVersion::Vm1_3_2 => {
            crate::vm_1_3_2::vm_with_bootloader::derive_base_fee_and_gas_per_pubdata(
                batch_fee_input.into_l1_pegged(),
            )
        }
        VmVersion::VmVirtualBlocks => {
            crate::vm_virtual_blocks::utils::fee::derive_base_fee_and_gas_per_pubdata(
                batch_fee_input.into_l1_pegged(),
            )
        }
        VmVersion::VmVirtualBlocksRefundsEnhancement => {
            crate::vm_refunds_enhancement::utils::fee::derive_base_fee_and_gas_per_pubdata(
                batch_fee_input.into_l1_pegged(),
            )
        }
        VmVersion::VmBoojumIntegration => {
            crate::vm_boojum_integration::utils::fee::derive_base_fee_and_gas_per_pubdata(
                batch_fee_input.into_l1_pegged(),
            )
        }
<<<<<<< HEAD
        VmVersion::Vm1_4_1 | VmVersion::Local => {
            crate::vm_latest::utils::fee::derive_base_fee_and_gas_per_pubdata(
                batch_fee_input.into_pubdata_independent(),
            )
        }
=======
        VmVersion::Vm1_4_1 => crate::vm_1_4_1::utils::fee::derive_base_fee_and_gas_per_pubdata(
            batch_fee_input.into_pubdata_independent(),
        ),
        VmVersion::Vm1_4_2 => crate::vm_latest::utils::fee::derive_base_fee_and_gas_per_pubdata(
            batch_fee_input.into_pubdata_independent(),
        ),
>>>>>>> 10e3a3ec
    }
}

pub fn get_batch_base_fee(l1_batch_env: &L1BatchEnv, vm_version: VmVersion) -> u64 {
    match vm_version {
        VmVersion::M5WithRefunds | VmVersion::M5WithoutRefunds => {
            crate::vm_m5::vm_with_bootloader::get_batch_base_fee(l1_batch_env)
        }
        VmVersion::M6Initial | VmVersion::M6BugWithCompressionFixed => {
            crate::vm_m6::vm_with_bootloader::get_batch_base_fee(l1_batch_env)
        }
        VmVersion::Vm1_3_2 => crate::vm_1_3_2::vm_with_bootloader::get_batch_base_fee(l1_batch_env),
        VmVersion::VmVirtualBlocks => {
            crate::vm_virtual_blocks::utils::fee::get_batch_base_fee(l1_batch_env)
        }
        VmVersion::VmVirtualBlocksRefundsEnhancement => {
            crate::vm_refunds_enhancement::utils::fee::get_batch_base_fee(l1_batch_env)
        }
        VmVersion::VmBoojumIntegration => {
            crate::vm_boojum_integration::utils::fee::get_batch_base_fee(l1_batch_env)
        }
<<<<<<< HEAD
        VmVersion::Vm1_4_1 | VmVersion::Local => {
            crate::vm_latest::utils::fee::get_batch_base_fee(l1_batch_env)
        }
=======
        VmVersion::Vm1_4_1 => crate::vm_1_4_1::utils::fee::get_batch_base_fee(l1_batch_env),
        VmVersion::Vm1_4_2 => crate::vm_latest::utils::fee::get_batch_base_fee(l1_batch_env),
>>>>>>> 10e3a3ec
    }
}

/// Changes the batch fee input so that the expected gas per pubdata is smaller than or the `tx_gas_per_pubdata_limit`.
pub fn adjust_pubdata_price_for_tx(
    batch_fee_input: BatchFeeInput,
    tx_gas_per_pubdata_limit: U256,
    vm_version: VmVersion,
) -> BatchFeeInput {
    if U256::from(derive_base_fee_and_gas_per_pubdata(batch_fee_input, vm_version).1)
        <= tx_gas_per_pubdata_limit
    {
        // gas per pubdata is already smaller than or equal to `tx_gas_per_pubdata_limit`.
        return batch_fee_input;
    }

    match batch_fee_input {
        BatchFeeInput::L1Pegged(fee_input) => {
            // `gasPerPubdata = ceil(17 * l1gasprice / fair_l2_gas_price)`
            // `gasPerPubdata <= 17 * l1gasprice / fair_l2_gas_price + 1`
            // `fair_l2_gas_price(gasPerPubdata - 1) / 17 <= l1gasprice`
            let new_l1_gas_price = U256::from(fee_input.fair_l2_gas_price)
                * (tx_gas_per_pubdata_limit - U256::from(1u32))
                / U256::from(17);

            BatchFeeInput::L1Pegged(L1PeggedBatchFeeModelInput {
                l1_gas_price: new_l1_gas_price.as_u64(),
                ..fee_input
            })
        }
        BatchFeeInput::PubdataIndependent(fee_input) => {
            // `gasPerPubdata = ceil(fair_pubdata_price / fair_l2_gas_price)`
            // `gasPerPubdata <= fair_pubdata_price / fair_l2_gas_price + 1`
            // `fair_l2_gas_price(gasPerPubdata - 1) <= fair_pubdata_price`
            let new_fair_pubdata_price = U256::from(fee_input.fair_l2_gas_price)
                * (tx_gas_per_pubdata_limit - U256::from(1u32));

            BatchFeeInput::PubdataIndependent(PubdataIndependentBatchFeeModelInput {
                fair_pubdata_price: new_fair_pubdata_price.as_u64(),
                ..fee_input
            })
        }
    }
}

pub fn derive_overhead(
    gas_limit: u32,
    gas_price_per_pubdata: u32,
    encoded_len: usize,
    tx_type: u8,
    vm_version: VmVersion,
) -> u32 {
    match vm_version {
        VmVersion::M5WithRefunds | VmVersion::M5WithoutRefunds => {
            crate::vm_m5::transaction_data::derive_overhead(
                gas_limit,
                gas_price_per_pubdata,
                encoded_len,
            )
        }
        VmVersion::M6Initial | VmVersion::M6BugWithCompressionFixed => {
            crate::vm_m6::transaction_data::derive_overhead(
                gas_limit,
                gas_price_per_pubdata,
                encoded_len,
                crate::vm_m6::transaction_data::OverheadCoefficients::from_tx_type(tx_type),
            )
        }
        VmVersion::Vm1_3_2 => crate::vm_1_3_2::transaction_data::derive_overhead(
            gas_limit,
            gas_price_per_pubdata,
            encoded_len,
            crate::vm_1_3_2::transaction_data::OverheadCoefficients::from_tx_type(tx_type),
        ),
        VmVersion::VmVirtualBlocks => crate::vm_virtual_blocks::utils::overhead::derive_overhead(
            gas_limit,
            gas_price_per_pubdata,
            encoded_len,
            crate::vm_virtual_blocks::utils::overhead::OverheadCoefficients::from_tx_type(tx_type),
        ),
        VmVersion::VmVirtualBlocksRefundsEnhancement => {
            crate::vm_refunds_enhancement::utils::overhead::derive_overhead(
                gas_limit,
                gas_price_per_pubdata,
                encoded_len,
                crate::vm_refunds_enhancement::utils::overhead::OverheadCoefficients::from_tx_type(
                    tx_type,
                ),
            )
        }
        VmVersion::VmBoojumIntegration => {
            crate::vm_boojum_integration::utils::overhead::derive_overhead(
                gas_limit,
                gas_price_per_pubdata,
                encoded_len,
                crate::vm_boojum_integration::utils::overhead::OverheadCoefficients::from_tx_type(
                    tx_type,
                ),
            )
        }
<<<<<<< HEAD
        VmVersion::Vm1_4_1 | VmVersion::Local => {
            crate::vm_latest::utils::overhead::derive_overhead(encoded_len)
        }
=======
        VmVersion::Vm1_4_1 => crate::vm_1_4_1::utils::overhead::derive_overhead(encoded_len),
        VmVersion::Vm1_4_2 => crate::vm_latest::utils::overhead::derive_overhead(encoded_len),
>>>>>>> 10e3a3ec
    }
}

pub fn get_bootloader_encoding_space(version: VmVersion) -> u32 {
    match version {
        VmVersion::M5WithRefunds | VmVersion::M5WithoutRefunds => {
            crate::vm_m5::vm_with_bootloader::BOOTLOADER_TX_ENCODING_SPACE
        }
        VmVersion::M6Initial | VmVersion::M6BugWithCompressionFixed => {
            crate::vm_m6::vm_with_bootloader::BOOTLOADER_TX_ENCODING_SPACE
        }
        VmVersion::Vm1_3_2 => crate::vm_1_3_2::vm_with_bootloader::BOOTLOADER_TX_ENCODING_SPACE,
        VmVersion::VmVirtualBlocks => {
            crate::vm_virtual_blocks::constants::BOOTLOADER_TX_ENCODING_SPACE
        }
        VmVersion::VmVirtualBlocksRefundsEnhancement => {
            crate::vm_refunds_enhancement::constants::BOOTLOADER_TX_ENCODING_SPACE
        }
        VmVersion::VmBoojumIntegration => {
            crate::vm_boojum_integration::constants::BOOTLOADER_TX_ENCODING_SPACE
        }
<<<<<<< HEAD
        VmVersion::Vm1_4_1 | VmVersion::Local => {
            crate::vm_latest::constants::BOOTLOADER_TX_ENCODING_SPACE
        }
=======
        VmVersion::Vm1_4_1 => crate::vm_1_4_1::constants::BOOTLOADER_TX_ENCODING_SPACE,
        VmVersion::Vm1_4_2 => crate::vm_latest::constants::BOOTLOADER_TX_ENCODING_SPACE,
>>>>>>> 10e3a3ec
    }
}

pub fn get_bootloader_max_txs_in_batch(version: VmVersion) -> usize {
    match version {
        VmVersion::M5WithRefunds | VmVersion::M5WithoutRefunds => {
            crate::vm_m5::vm_with_bootloader::MAX_TXS_IN_BLOCK
        }
        VmVersion::M6Initial | VmVersion::M6BugWithCompressionFixed => {
            crate::vm_m6::vm_with_bootloader::MAX_TXS_IN_BLOCK
        }
        VmVersion::Vm1_3_2 => crate::vm_1_3_2::vm_with_bootloader::MAX_TXS_IN_BLOCK,
        VmVersion::VmVirtualBlocks => crate::vm_virtual_blocks::constants::MAX_TXS_IN_BLOCK,
        VmVersion::VmVirtualBlocksRefundsEnhancement => {
            crate::vm_refunds_enhancement::constants::MAX_TXS_IN_BLOCK
        }
        VmVersion::VmBoojumIntegration => crate::vm_boojum_integration::constants::MAX_TXS_IN_BLOCK,
<<<<<<< HEAD
        VmVersion::Vm1_4_1 | VmVersion::Local => crate::vm_latest::constants::MAX_TXS_IN_BATCH,
=======
        VmVersion::Vm1_4_1 => crate::vm_1_4_1::constants::MAX_TXS_IN_BATCH,
        VmVersion::Vm1_4_2 => crate::vm_latest::constants::MAX_TXS_IN_BATCH,
    }
}

pub fn gas_bootloader_batch_tip_overhead(version: VmVersion) -> u32 {
    match version {
        VmVersion::M5WithRefunds
        | VmVersion::M5WithoutRefunds
        | VmVersion::M6Initial
        | VmVersion::M6BugWithCompressionFixed
        | VmVersion::Vm1_3_2
        | VmVersion::VmVirtualBlocks
        | VmVersion::VmVirtualBlocksRefundsEnhancement => {
            // For these versions the overhead has not been calculated and it has not been used with those versions.
            0
        }
        VmVersion::VmBoojumIntegration => {
            crate::vm_boojum_integration::constants::BOOTLOADER_BATCH_TIP_OVERHEAD
        }
        VmVersion::Vm1_4_1 => crate::vm_1_4_1::constants::BOOTLOADER_BATCH_TIP_OVERHEAD,
        VmVersion::Vm1_4_2 => crate::vm_latest::constants::BOOTLOADER_BATCH_TIP_OVERHEAD,
>>>>>>> 10e3a3ec
    }
}

pub fn get_max_gas_per_pubdata_byte(version: VmVersion) -> u64 {
    match version {
        VmVersion::M5WithRefunds | VmVersion::M5WithoutRefunds => {
            crate::vm_m5::vm_with_bootloader::MAX_GAS_PER_PUBDATA_BYTE
        }
        VmVersion::M6Initial | VmVersion::M6BugWithCompressionFixed => {
            crate::vm_m6::vm_with_bootloader::MAX_GAS_PER_PUBDATA_BYTE
        }
        VmVersion::Vm1_3_2 => crate::vm_1_3_2::vm_with_bootloader::MAX_GAS_PER_PUBDATA_BYTE,
        VmVersion::VmVirtualBlocks => crate::vm_virtual_blocks::constants::MAX_GAS_PER_PUBDATA_BYTE,
        VmVersion::VmVirtualBlocksRefundsEnhancement => {
            crate::vm_refunds_enhancement::constants::MAX_GAS_PER_PUBDATA_BYTE
        }
        VmVersion::VmBoojumIntegration => {
            crate::vm_boojum_integration::constants::MAX_GAS_PER_PUBDATA_BYTE
        }
<<<<<<< HEAD
        VmVersion::Vm1_4_1 | VmVersion::Local => {
            crate::vm_latest::constants::MAX_GAS_PER_PUBDATA_BYTE
        }
=======
        VmVersion::Vm1_4_1 => crate::vm_latest::constants::MAX_GAS_PER_PUBDATA_BYTE,
        VmVersion::Vm1_4_2 => crate::vm_1_4_1::constants::MAX_GAS_PER_PUBDATA_BYTE,
>>>>>>> 10e3a3ec
    }
}

pub fn get_used_bootloader_memory_bytes(version: VmVersion) -> usize {
    match version {
        VmVersion::M5WithRefunds | VmVersion::M5WithoutRefunds => {
            crate::vm_m5::vm_with_bootloader::USED_BOOTLOADER_MEMORY_BYTES
        }
        VmVersion::M6Initial | VmVersion::M6BugWithCompressionFixed => {
            crate::vm_m6::vm_with_bootloader::USED_BOOTLOADER_MEMORY_BYTES
        }
        VmVersion::Vm1_3_2 => crate::vm_1_3_2::vm_with_bootloader::USED_BOOTLOADER_MEMORY_BYTES,
        VmVersion::VmVirtualBlocks => {
            crate::vm_virtual_blocks::constants::USED_BOOTLOADER_MEMORY_BYTES
        }
        VmVersion::VmVirtualBlocksRefundsEnhancement => {
            crate::vm_refunds_enhancement::constants::USED_BOOTLOADER_MEMORY_BYTES
        }
        VmVersion::VmBoojumIntegration => {
            crate::vm_boojum_integration::constants::USED_BOOTLOADER_MEMORY_BYTES
        }
<<<<<<< HEAD
        VmVersion::Vm1_4_1 | VmVersion::Local => {
            crate::vm_latest::constants::USED_BOOTLOADER_MEMORY_BYTES
        }
=======
        VmVersion::Vm1_4_1 => crate::vm_1_4_1::constants::USED_BOOTLOADER_MEMORY_BYTES,
        VmVersion::Vm1_4_2 => crate::vm_latest::constants::USED_BOOTLOADER_MEMORY_BYTES,
>>>>>>> 10e3a3ec
    }
}

pub fn get_used_bootloader_memory_words(version: VmVersion) -> usize {
    match version {
        VmVersion::M5WithRefunds | VmVersion::M5WithoutRefunds => {
            crate::vm_m5::vm_with_bootloader::USED_BOOTLOADER_MEMORY_WORDS
        }
        VmVersion::M6Initial | VmVersion::M6BugWithCompressionFixed => {
            crate::vm_m6::vm_with_bootloader::USED_BOOTLOADER_MEMORY_WORDS
        }
        VmVersion::Vm1_3_2 => crate::vm_1_3_2::vm_with_bootloader::USED_BOOTLOADER_MEMORY_WORDS,
        VmVersion::VmVirtualBlocks => {
            crate::vm_virtual_blocks::constants::USED_BOOTLOADER_MEMORY_WORDS
        }
        VmVersion::VmVirtualBlocksRefundsEnhancement => {
            crate::vm_refunds_enhancement::constants::USED_BOOTLOADER_MEMORY_WORDS
        }
        VmVersion::VmBoojumIntegration => {
            crate::vm_boojum_integration::constants::USED_BOOTLOADER_MEMORY_WORDS
        }
<<<<<<< HEAD
        VmVersion::Vm1_4_1 | VmVersion::Local => {
            crate::vm_latest::constants::USED_BOOTLOADER_MEMORY_WORDS
        }
=======
        VmVersion::Vm1_4_1 => crate::vm_1_4_1::constants::USED_BOOTLOADER_MEMORY_WORDS,
        VmVersion::Vm1_4_2 => crate::vm_latest::constants::USED_BOOTLOADER_MEMORY_WORDS,
>>>>>>> 10e3a3ec
    }
}<|MERGE_RESOLUTION|>--- conflicted
+++ resolved
@@ -41,20 +41,14 @@
                 batch_fee_input.into_l1_pegged(),
             )
         }
-<<<<<<< HEAD
-        VmVersion::Vm1_4_1 | VmVersion::Local => {
-            crate::vm_latest::utils::fee::derive_base_fee_and_gas_per_pubdata(
-                batch_fee_input.into_pubdata_independent(),
-            )
-        }
-=======
         VmVersion::Vm1_4_1 => crate::vm_1_4_1::utils::fee::derive_base_fee_and_gas_per_pubdata(
             batch_fee_input.into_pubdata_independent(),
         ),
-        VmVersion::Vm1_4_2 => crate::vm_latest::utils::fee::derive_base_fee_and_gas_per_pubdata(
-            batch_fee_input.into_pubdata_independent(),
-        ),
->>>>>>> 10e3a3ec
+        VmVersion::Vm1_4_2 | VmVersion::Local => {
+            crate::vm_latest::utils::fee::derive_base_fee_and_gas_per_pubdata(
+                batch_fee_input.into_pubdata_independent(),
+            )
+        }
     }
 }
 
@@ -76,14 +70,10 @@
         VmVersion::VmBoojumIntegration => {
             crate::vm_boojum_integration::utils::fee::get_batch_base_fee(l1_batch_env)
         }
-<<<<<<< HEAD
-        VmVersion::Vm1_4_1 | VmVersion::Local => {
+        VmVersion::Vm1_4_1 => crate::vm_1_4_1::utils::fee::get_batch_base_fee(l1_batch_env),
+        VmVersion::Vm1_4_2 | VmVerson::Local => {
             crate::vm_latest::utils::fee::get_batch_base_fee(l1_batch_env)
         }
-=======
-        VmVersion::Vm1_4_1 => crate::vm_1_4_1::utils::fee::get_batch_base_fee(l1_batch_env),
-        VmVersion::Vm1_4_2 => crate::vm_latest::utils::fee::get_batch_base_fee(l1_batch_env),
->>>>>>> 10e3a3ec
     }
 }
 
@@ -184,14 +174,10 @@
                 ),
             )
         }
-<<<<<<< HEAD
-        VmVersion::Vm1_4_1 | VmVersion::Local => {
+        VmVersion::Vm1_4_1 => crate::vm_1_4_1::utils::overhead::derive_overhead(encoded_len),
+        VmVersion::Vm1_4_2 | VmVersion::Local => {
             crate::vm_latest::utils::overhead::derive_overhead(encoded_len)
         }
-=======
-        VmVersion::Vm1_4_1 => crate::vm_1_4_1::utils::overhead::derive_overhead(encoded_len),
-        VmVersion::Vm1_4_2 => crate::vm_latest::utils::overhead::derive_overhead(encoded_len),
->>>>>>> 10e3a3ec
     }
 }
 
@@ -213,14 +199,10 @@
         VmVersion::VmBoojumIntegration => {
             crate::vm_boojum_integration::constants::BOOTLOADER_TX_ENCODING_SPACE
         }
-<<<<<<< HEAD
-        VmVersion::Vm1_4_1 | VmVersion::Local => {
+        VmVersion::Vm1_4_1 => crate::vm_1_4_1::constants::BOOTLOADER_TX_ENCODING_SPACE,
+        VmVersion::Vm1_4_2 | VmVersion::Local => {
             crate::vm_latest::constants::BOOTLOADER_TX_ENCODING_SPACE
         }
-=======
-        VmVersion::Vm1_4_1 => crate::vm_1_4_1::constants::BOOTLOADER_TX_ENCODING_SPACE,
-        VmVersion::Vm1_4_2 => crate::vm_latest::constants::BOOTLOADER_TX_ENCODING_SPACE,
->>>>>>> 10e3a3ec
     }
 }
 
@@ -238,11 +220,8 @@
             crate::vm_refunds_enhancement::constants::MAX_TXS_IN_BLOCK
         }
         VmVersion::VmBoojumIntegration => crate::vm_boojum_integration::constants::MAX_TXS_IN_BLOCK,
-<<<<<<< HEAD
-        VmVersion::Vm1_4_1 | VmVersion::Local => crate::vm_latest::constants::MAX_TXS_IN_BATCH,
-=======
         VmVersion::Vm1_4_1 => crate::vm_1_4_1::constants::MAX_TXS_IN_BATCH,
-        VmVersion::Vm1_4_2 => crate::vm_latest::constants::MAX_TXS_IN_BATCH,
+        VmVersion::Vm1_4_2 | VmVersion::Local => crate::vm_latest::constants::MAX_TXS_IN_BATCH,
     }
 }
 
@@ -262,8 +241,9 @@
             crate::vm_boojum_integration::constants::BOOTLOADER_BATCH_TIP_OVERHEAD
         }
         VmVersion::Vm1_4_1 => crate::vm_1_4_1::constants::BOOTLOADER_BATCH_TIP_OVERHEAD,
-        VmVersion::Vm1_4_2 => crate::vm_latest::constants::BOOTLOADER_BATCH_TIP_OVERHEAD,
->>>>>>> 10e3a3ec
+        VmVersion::Vm1_4_2 | VmVersion::Local => {
+            crate::vm_latest::constants::BOOTLOADER_BATCH_TIP_OVERHEAD
+        }
     }
 }
 
@@ -283,14 +263,10 @@
         VmVersion::VmBoojumIntegration => {
             crate::vm_boojum_integration::constants::MAX_GAS_PER_PUBDATA_BYTE
         }
-<<<<<<< HEAD
-        VmVersion::Vm1_4_1 | VmVersion::Local => {
-            crate::vm_latest::constants::MAX_GAS_PER_PUBDATA_BYTE
-        }
-=======
         VmVersion::Vm1_4_1 => crate::vm_latest::constants::MAX_GAS_PER_PUBDATA_BYTE,
-        VmVersion::Vm1_4_2 => crate::vm_1_4_1::constants::MAX_GAS_PER_PUBDATA_BYTE,
->>>>>>> 10e3a3ec
+        VmVersion::Vm1_4_2 | VmVersion::Local => {
+            crate::vm_1_4_1::constants::MAX_GAS_PER_PUBDATA_BYTE
+        }
     }
 }
 
@@ -312,14 +288,10 @@
         VmVersion::VmBoojumIntegration => {
             crate::vm_boojum_integration::constants::USED_BOOTLOADER_MEMORY_BYTES
         }
-<<<<<<< HEAD
-        VmVersion::Vm1_4_1 | VmVersion::Local => {
+        VmVersion::Vm1_4_1 => crate::vm_1_4_1::constants::USED_BOOTLOADER_MEMORY_BYTES,
+        VmVersion::Vm1_4_2 | VmVersion::Local => {
             crate::vm_latest::constants::USED_BOOTLOADER_MEMORY_BYTES
         }
-=======
-        VmVersion::Vm1_4_1 => crate::vm_1_4_1::constants::USED_BOOTLOADER_MEMORY_BYTES,
-        VmVersion::Vm1_4_2 => crate::vm_latest::constants::USED_BOOTLOADER_MEMORY_BYTES,
->>>>>>> 10e3a3ec
     }
 }
 
@@ -341,13 +313,9 @@
         VmVersion::VmBoojumIntegration => {
             crate::vm_boojum_integration::constants::USED_BOOTLOADER_MEMORY_WORDS
         }
-<<<<<<< HEAD
-        VmVersion::Vm1_4_1 | VmVersion::Local => {
+        VmVersion::Vm1_4_1 => crate::vm_1_4_1::constants::USED_BOOTLOADER_MEMORY_WORDS,
+        VmVersion::Vm1_4_2 | VmVersion::Local => {
             crate::vm_latest::constants::USED_BOOTLOADER_MEMORY_WORDS
         }
-=======
-        VmVersion::Vm1_4_1 => crate::vm_1_4_1::constants::USED_BOOTLOADER_MEMORY_WORDS,
-        VmVersion::Vm1_4_2 => crate::vm_latest::constants::USED_BOOTLOADER_MEMORY_WORDS,
->>>>>>> 10e3a3ec
     }
 }