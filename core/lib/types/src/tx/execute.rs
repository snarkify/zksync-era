--- conflicted
+++ resolved
@@ -117,13 +117,8 @@
         FUNCTION_SIGNATURE.iter().copied().chain(params).collect()
     }
 
-<<<<<<< HEAD
-    /// Creates an instance for deploying the specified bytecode without additional dependencies. (If necessary,
-    /// additional deps can be added after this call.)
-=======
     /// Creates an instance for deploying the specified bytecode without additional dependencies. If necessary,
     /// additional deps can be added to `Self.factory_deps` after this call.
->>>>>>> deafa460
     pub fn for_deploy(
         salt: H256,
         contract_bytecode: Vec<u8>,
@@ -141,7 +136,6 @@
             factory_deps: vec![contract_bytecode],
         }
     }
-<<<<<<< HEAD
 
     /// Creates an instance for transferring base token to the specified recipient.
     pub fn transfer(to: Address, value: U256) -> Self {
@@ -152,6 +146,4 @@
             factory_deps: vec![],
         }
     }
-=======
->>>>>>> deafa460
 }