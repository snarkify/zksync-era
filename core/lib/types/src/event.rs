use crate::{
    ethabi,
    l2_to_l1_log::L2ToL1Log,
    tokens::{TokenInfo, TokenMetadata},
    Address, L1BatchNumber, CONTRACT_DEPLOYER_ADDRESS, H256, KNOWN_CODES_STORAGE_ADDRESS,
    L1_MESSENGER_ADDRESS, U256,
};
use once_cell::sync::Lazy;
use serde::{Deserialize, Serialize};
use std::fmt::Debug;
use zksync_basic_types::ethabi::Token;
use zksync_utils::{h256_to_account_address, u256_to_bytes_be, u256_to_h256};

#[derive(Default, Debug, Clone, Serialize, Deserialize, PartialEq, Eq, Hash)]
pub struct VmEvent {
    pub location: (L1BatchNumber, u32),
    pub address: Address,
    pub indexed_topics: Vec<H256>,
    pub value: Vec<u8>,
}

impl VmEvent {
    pub fn index_keys(&self) -> impl Iterator<Item = VmEventGroupKey> + '_ {
        self.indexed_topics
            .iter()
            .enumerate()
            .map(move |(idx, &topic)| VmEventGroupKey {
                address: self.address,
                topic: (idx as u32, topic),
            })
    }
}

pub static DEPLOY_EVENT_SIGNATURE: Lazy<H256> = Lazy::new(|| {
    ethabi::long_signature(
        "ContractDeployed",
        &[
            ethabi::ParamType::Address,
            ethabi::ParamType::FixedBytes(32),
            ethabi::ParamType::Address,
        ],
    )
});

static L1_MESSAGE_EVENT_SIGNATURE: Lazy<H256> = Lazy::new(|| {
    ethabi::long_signature(
        "L1MessageSent",
        &[
            ethabi::ParamType::Address,
            ethabi::ParamType::FixedBytes(32),
            ethabi::ParamType::Bytes,
        ],
    )
});

<<<<<<< HEAD
// struct L2ToL1Log {
//     uint8 l2ShardId;
//     bool isService;
//     uint16 txNumberInBlock;
//     address sender;
//     bytes32 key;
//     bytes32 value;
// }
static L1_MESSENGER_L2_TO_L1_LOG_EVENT_SIGNATURE: Lazy<H256> = Lazy::new(|| {
    ethabi::long_signature(
        "L2ToL1LogSent",
        &[ethabi::ParamType::Tuple(vec![
            ethabi::ParamType::Uint(8),
            ethabi::ParamType::Bool,
            ethabi::ParamType::Uint(16),
            ethabi::ParamType::Address,
            ethabi::ParamType::FixedBytes(32),
            ethabi::ParamType::FixedBytes(32),
        ])],
    )
});

#[derive(Debug, Default, Clone)]
=======
/// Corresponds to the following solidity event:
/// ```solidity
/// struct L2ToL1Log {
///     uint8 l2ShardId;
///     bool isService;
///     uint16 txNumberInBlock;
///     address sender;
///     bytes32 key;
///     bytes32 value;
/// }
/// ```
#[derive(Debug, Default, Clone, PartialEq)]
>>>>>>> 1659c840
pub struct L1MessengerL2ToL1Log {
    l2_shard_id: u8,
    is_service: bool,
    tx_number_in_block: u16,
    sender: Address,
    key: U256,
    value: U256,
}

impl L1MessengerL2ToL1Log {
    pub fn packed_encoding(&self) -> Vec<u8> {
<<<<<<< HEAD
        let mut res = vec![];
        res.extend_from_slice(&self.l2_shard_id.to_be_bytes());
        res.extend_from_slice(&(self.is_service as u8).to_be_bytes());
=======
        let mut res: Vec<u8> = vec![];
        res.push(self.l2_shard_id);
        res.push(self.is_service as u8);
>>>>>>> 1659c840
        res.extend_from_slice(&self.tx_number_in_block.to_be_bytes());
        res.extend_from_slice(self.sender.as_bytes());
        res.extend(u256_to_bytes_be(&self.key));
        res.extend(u256_to_bytes_be(&self.value));
        res
    }
}

impl From<L1MessengerL2ToL1Log> for L2ToL1Log {
    fn from(log: L1MessengerL2ToL1Log) -> Self {
        L2ToL1Log {
            shard_id: log.l2_shard_id,
            is_service: log.is_service,
            tx_number_in_block: log.tx_number_in_block,
            sender: log.sender,
            key: u256_to_h256(log.key),
            value: u256_to_h256(log.value),
        }
    }
}

static L1_MESSENGER_BYTECODE_PUBLICATION_EVENT_SIGNATURE: Lazy<H256> = Lazy::new(|| {
    ethabi::long_signature(
        "BytecodeL1PublicationRequested",
        &[ethabi::ParamType::FixedBytes(32)],
    )
});

<<<<<<< HEAD
=======
#[derive(Debug, PartialEq)]
>>>>>>> 1659c840
pub struct L1MessengerBytecodePublicationRequest {
    pub bytecode_hash: H256,
}

static BRIDGE_INITIALIZATION_SIGNATURE_OLD: Lazy<H256> = Lazy::new(|| {
    ethabi::long_signature(
        "BridgeInitialization",
        &[
            ethabi::ParamType::Address,
            ethabi::ParamType::String,
            ethabi::ParamType::String,
            ethabi::ParamType::Uint(8),
        ],
    )
});

static BRIDGE_INITIALIZATION_SIGNATURE_NEW: Lazy<H256> = Lazy::new(|| {
    ethabi::long_signature(
        "BridgeInitialize",
        &[
            ethabi::ParamType::Address,
            ethabi::ParamType::String,
            ethabi::ParamType::String,
            ethabi::ParamType::Uint(8),
        ],
    )
});

static PUBLISHED_BYTECODE_SIGNATURE: Lazy<H256> = Lazy::new(|| {
    ethabi::long_signature(
        "MarkedAsKnown",
        &[ethabi::ParamType::FixedBytes(32), ethabi::ParamType::Bool],
    )
});

// moved from Runtime Context
pub fn extract_added_tokens(
    l2_erc20_bridge_addr: Address,
    all_generated_events: &[VmEvent],
) -> Vec<TokenInfo> {
    let deployed_tokens = all_generated_events
        .iter()
        .filter(|event| {
            // Filter events from the deployer contract that match the expected signature.
            event.address == CONTRACT_DEPLOYER_ADDRESS
                && event.indexed_topics.len() == 4
                && event.indexed_topics[0] == *DEPLOY_EVENT_SIGNATURE
                && h256_to_account_address(&event.indexed_topics[1]) == l2_erc20_bridge_addr
        })
        .map(|event| h256_to_account_address(&event.indexed_topics[3]));

    extract_added_token_info_from_addresses(all_generated_events, deployed_tokens)
}

// moved from Runtime Context
fn extract_added_token_info_from_addresses(
    all_generated_events: &[VmEvent],
    deployed_tokens: impl Iterator<Item = Address>,
) -> Vec<TokenInfo> {
    deployed_tokens
        .filter_map(|l2_token_address| {
            all_generated_events
                .iter()
                .find(|event| {
                    event.address == l2_token_address
                        && (event.indexed_topics[0] == *BRIDGE_INITIALIZATION_SIGNATURE_NEW
                            || event.indexed_topics[0] == *BRIDGE_INITIALIZATION_SIGNATURE_OLD)
                })
                .map(|event| {
                    let l1_token_address = h256_to_account_address(&event.indexed_topics[1]);
                    let mut dec_ev = ethabi::decode(
                        &[
                            ethabi::ParamType::String,
                            ethabi::ParamType::String,
                            ethabi::ParamType::Uint(8),
                        ],
                        &event.value,
                    )
                    .unwrap();

                    TokenInfo {
                        l1_address: l1_token_address,
                        l2_address: l2_token_address,
                        metadata: TokenMetadata {
                            name: dec_ev.remove(0).into_string().unwrap(),
                            symbol: dec_ev.remove(0).into_string().unwrap(),
                            decimals: dec_ev.remove(0).into_uint().unwrap().as_u32() as u8,
                        },
                    }
                })
        })
        .collect()
}

// moved from RuntimeContext
// Extracts all the "long" L2->L1 messages that were submitted by the
// L1Messenger contract
pub fn extract_long_l2_to_l1_messages(all_generated_events: &[VmEvent]) -> Vec<Vec<u8>> {
    all_generated_events
        .iter()
        .filter(|event| {
            // Filter events from the l1 messenger contract that match the expected signature.
            event.address == L1_MESSENGER_ADDRESS
                && event.indexed_topics.len() == 3
                && event.indexed_topics[0] == *L1_MESSAGE_EVENT_SIGNATURE
        })
        .map(|event| {
            let decoded_tokens = ethabi::decode(&[ethabi::ParamType::Bytes], &event.value)
                .expect("Failed to decode L1MessageSent message");
            // The `Token` does not implement `Copy` trait, so I had to do it like that:
            let bytes_token = decoded_tokens.into_iter().next().unwrap();
            bytes_token.into_bytes().unwrap()
        })
        .collect()
}

// Extracts all the L2ToL1Logs that were emitted
// by the L1Messenger contract
pub fn extract_l2tol1logs_from_l1_messenger(
    all_generated_events: &[VmEvent],
) -> Vec<L1MessengerL2ToL1Log> {
<<<<<<< HEAD
=======
    let params = &[ethabi::ParamType::Tuple(vec![
        ethabi::ParamType::Uint(8),
        ethabi::ParamType::Bool,
        ethabi::ParamType::Uint(16),
        ethabi::ParamType::Address,
        ethabi::ParamType::FixedBytes(32),
        ethabi::ParamType::FixedBytes(32),
    ])];

    let l1_messenger_l2_to_l1_log_event_signature = ethabi::long_signature("L2ToL1LogSent", params);

>>>>>>> 1659c840
    all_generated_events
        .iter()
        .filter(|event| {
            // Filter events from the l1 messenger contract that match the expected signature.
            event.address == L1_MESSENGER_ADDRESS
                && !event.indexed_topics.is_empty()
<<<<<<< HEAD
                && event.indexed_topics[0] == *L1_MESSENGER_L2_TO_L1_LOG_EVENT_SIGNATURE
        })
        .map(|event| {
            let tuple = ethabi::decode(
                &[ethabi::ParamType::Tuple(vec![
                    ethabi::ParamType::Uint(8),
                    ethabi::ParamType::Bool,
                    ethabi::ParamType::Uint(16),
                    ethabi::ParamType::Address,
                    ethabi::ParamType::FixedBytes(32),
                    ethabi::ParamType::FixedBytes(32),
                ])],
=======
                && event.indexed_topics[0] == l1_messenger_l2_to_l1_log_event_signature
        })
        .map(|event| {
            let tuple = ethabi::decode(
                params,
>>>>>>> 1659c840
                &event.value,
            )
            .expect("Failed to decode L2ToL1LogSent message")
            .first()
            .unwrap()
            .clone();
            let Token::Tuple(tokens) = tuple else {
<<<<<<< HEAD
                unreachable!("Tuple was expected, got: {}", tuple);
=======
                panic!("Tuple was expected, got: {}", tuple);
>>>>>>> 1659c840
            };
            let [
                Token::Uint(shard_id),
                Token::Bool(is_service),
                Token::Uint(tx_number_in_block),
                Token::Address(sender),
                Token::FixedBytes(key_bytes),
                Token::FixedBytes(value_bytes),
            ] = tokens.as_slice() else {
<<<<<<< HEAD
                unreachable!("Invalid tuple types");
=======
                panic!("Invalid tuple types");
>>>>>>> 1659c840
            };
            L1MessengerL2ToL1Log {
                l2_shard_id: shard_id.low_u64() as u8,
                is_service: *is_service,
                tx_number_in_block: tx_number_in_block.low_u64() as u16,
                sender: *sender,
                key: U256::from_big_endian(key_bytes),
                value: U256::from_big_endian(value_bytes),
            }
        })
        .collect()
}

// Extracts all the bytecode publication requests
// that were emitted by the L1Messenger contract
pub fn extract_bytecode_publication_requests_from_l1_messenger(
    all_generated_events: &[VmEvent],
) -> Vec<L1MessengerBytecodePublicationRequest> {
    all_generated_events
        .iter()
        .filter(|event| {
            // Filter events from the l1 messenger contract that match the expected signature.
            event.address == L1_MESSENGER_ADDRESS
                && !event.indexed_topics.is_empty()
                && event.indexed_topics[0] == *L1_MESSENGER_BYTECODE_PUBLICATION_EVENT_SIGNATURE
        })
        .map(|event| {
            let mut tokens = ethabi::decode(&[ethabi::ParamType::FixedBytes(32)], &event.value)
                .expect("Failed to decode BytecodeL1PublicationRequested message");
            L1MessengerBytecodePublicationRequest {
                bytecode_hash: H256::from_slice(&tokens.remove(0).into_fixed_bytes().unwrap()),
            }
        })
        .collect()
}

// Extract all bytecodes marked as known on the system contracts
pub fn extract_bytecodes_marked_as_known(all_generated_events: &[VmEvent]) -> Vec<H256> {
    all_generated_events
        .iter()
        .filter(|event| {
            // Filter events from the deployer contract that match the expected signature.
            event.address == KNOWN_CODES_STORAGE_ADDRESS
                && event.indexed_topics.len() == 3
                && event.indexed_topics[0] == *PUBLISHED_BYTECODE_SIGNATURE
        })
        .map(|event| event.indexed_topics[1])
        .collect()
}

// Extract bytecodes that were marked as known on the system contracts and should be published onchain
pub fn extract_published_bytecodes(all_generated_events: &[VmEvent]) -> Vec<H256> {
    all_generated_events
        .iter()
        .filter(|event| {
            // Filter events from the deployer contract that match the expected signature.
            event.address == KNOWN_CODES_STORAGE_ADDRESS
                && event.indexed_topics.len() == 3
                && event.indexed_topics[0] == *PUBLISHED_BYTECODE_SIGNATURE
                && event.indexed_topics[2] != H256::zero()
        })
        .map(|event| event.indexed_topics[1])
        .collect()
}

#[derive(Debug, Clone, Serialize, Deserialize, PartialEq, Eq, Hash)]
pub struct VmEventGroupKey {
    pub address: Address,
    pub topic: (u32, H256),
}

#[cfg(test)]
mod tests {
    use zksync_basic_types::{
        ethabi::{self, Token},
        Address, L1BatchNumber, U256,
    };
    use zksync_system_constants::{
        BOOTLOADER_ADDRESS, KNOWN_CODES_STORAGE_ADDRESS, L1_MESSENGER_ADDRESS, L2_ETH_TOKEN_ADDRESS,
    };
    use zksync_utils::u256_to_h256;

    use crate::VmEvent;

    use super::{
        extract_bytecode_publication_requests_from_l1_messenger,
        extract_l2tol1logs_from_l1_messenger, L1MessengerBytecodePublicationRequest,
        L1MessengerL2ToL1Log,
    };

    fn create_l2_to_l1_log_sent_value(
        tx_number: U256,
        sender: Address,
        key: U256,
        value: U256,
    ) -> Vec<u8> {
        let mut key_arr = [0u8; 32];
        key.to_big_endian(&mut key_arr);

        let mut val_arr = [0u8; 32];
        value.to_big_endian(&mut val_arr);

        let tokens = vec![
            /*l2ShardId*/ Token::Uint(U256::from(0)),
            /*isService*/ Token::Bool(true),
            /*txNumberInBlock*/ Token::Uint(tx_number),
            /*sender*/ Token::Address(sender),
            /*key*/ Token::FixedBytes(key_arr.to_vec()),
            /*value*/ Token::FixedBytes(val_arr.to_vec()),
        ];

        ethabi::encode(&tokens)
    }

    fn create_byte_code_publication_req_value(hash: U256) -> Vec<u8> {
        let mut hash_arr = [0u8; 32];
        hash.to_big_endian(&mut hash_arr);

        let tokens = vec![/*bytecode hash*/ Token::FixedBytes(hash_arr.to_vec())];

        ethabi::encode(&tokens)
    }

    fn create_l2_to_l1_log_vm_event(
        from: Address,
        tx_number: U256,
        sender: Address,
        key: U256,
        value: U256,
    ) -> VmEvent {
        let l1_messenger_l2_to_l1_log_event_signature = ethabi::long_signature(
            "L2ToL1LogSent",
            &[ethabi::ParamType::Tuple(vec![
                ethabi::ParamType::Uint(8),
                ethabi::ParamType::Bool,
                ethabi::ParamType::Uint(16),
                ethabi::ParamType::Address,
                ethabi::ParamType::FixedBytes(32),
                ethabi::ParamType::FixedBytes(32),
            ])],
        );

        VmEvent {
            location: (L1BatchNumber(1), 0u32),
            address: from,
            indexed_topics: vec![l1_messenger_l2_to_l1_log_event_signature],
            value: create_l2_to_l1_log_sent_value(tx_number, sender, key, value),
        }
    }

    fn create_bytecode_publication_vm_event(from: Address, hash: U256) -> VmEvent {
        let bytecode_publication_event_signature = ethabi::long_signature(
            "BytecodeL1PublicationRequested",
            &[ethabi::ParamType::FixedBytes(32)],
        );

        VmEvent {
            location: (L1BatchNumber(1), 0u32),
            address: from,
            indexed_topics: vec![bytecode_publication_event_signature],
            value: create_byte_code_publication_req_value(hash),
        }
    }

    #[test]
    fn test_extract_l2tol1logs_from_l1_messenger() {
        let expected = vec![
            L1MessengerL2ToL1Log {
                l2_shard_id: 0u8,
                is_service: true,
                tx_number_in_block: 5u16,
                sender: KNOWN_CODES_STORAGE_ADDRESS,
                key: U256::from(11),
                value: U256::from(19),
            },
            L1MessengerL2ToL1Log {
                l2_shard_id: 0u8,
                is_service: true,
                tx_number_in_block: 7u16,
                sender: L1_MESSENGER_ADDRESS,
                key: U256::from(19),
                value: U256::from(93),
            },
        ];

        let events = vec![
            create_l2_to_l1_log_vm_event(
                L1_MESSENGER_ADDRESS,
                U256::from(5),
                KNOWN_CODES_STORAGE_ADDRESS,
                U256::from(11),
                U256::from(19),
            ),
            create_l2_to_l1_log_vm_event(
                BOOTLOADER_ADDRESS,
                U256::from(6),
                L2_ETH_TOKEN_ADDRESS,
                U256::from(6),
                U256::from(8),
            ),
            create_l2_to_l1_log_vm_event(
                L1_MESSENGER_ADDRESS,
                U256::from(7),
                L1_MESSENGER_ADDRESS,
                U256::from(19),
                U256::from(93),
            ),
        ];

        let logs = extract_l2tol1logs_from_l1_messenger(&events);

        assert_eq!(expected, logs);
    }

    #[test]
    fn test_extract_bytecode_publication_requests_from_l1_messenger() {
        let expected = vec![
            L1MessengerBytecodePublicationRequest {
                bytecode_hash: u256_to_h256(U256::from(1438284388)),
            },
            L1MessengerBytecodePublicationRequest {
                bytecode_hash: u256_to_h256(U256::from(1231014388)),
            },
        ];

        let events = vec![
            create_bytecode_publication_vm_event(L2_ETH_TOKEN_ADDRESS, U256::from(1337)),
            create_bytecode_publication_vm_event(L1_MESSENGER_ADDRESS, U256::from(1438284388)),
            create_bytecode_publication_vm_event(L1_MESSENGER_ADDRESS, U256::from(1231014388)),
        ];

        let logs = extract_bytecode_publication_requests_from_l1_messenger(&events);

        assert_eq!(expected, logs);
    }
}<|MERGE_RESOLUTION|>--- conflicted
+++ resolved
@@ -53,31 +53,6 @@
     )
 });
 
-<<<<<<< HEAD
-// struct L2ToL1Log {
-//     uint8 l2ShardId;
-//     bool isService;
-//     uint16 txNumberInBlock;
-//     address sender;
-//     bytes32 key;
-//     bytes32 value;
-// }
-static L1_MESSENGER_L2_TO_L1_LOG_EVENT_SIGNATURE: Lazy<H256> = Lazy::new(|| {
-    ethabi::long_signature(
-        "L2ToL1LogSent",
-        &[ethabi::ParamType::Tuple(vec![
-            ethabi::ParamType::Uint(8),
-            ethabi::ParamType::Bool,
-            ethabi::ParamType::Uint(16),
-            ethabi::ParamType::Address,
-            ethabi::ParamType::FixedBytes(32),
-            ethabi::ParamType::FixedBytes(32),
-        ])],
-    )
-});
-
-#[derive(Debug, Default, Clone)]
-=======
 /// Corresponds to the following solidity event:
 /// ```solidity
 /// struct L2ToL1Log {
@@ -90,7 +65,6 @@
 /// }
 /// ```
 #[derive(Debug, Default, Clone, PartialEq)]
->>>>>>> 1659c840
 pub struct L1MessengerL2ToL1Log {
     l2_shard_id: u8,
     is_service: bool,
@@ -102,15 +76,9 @@
 
 impl L1MessengerL2ToL1Log {
     pub fn packed_encoding(&self) -> Vec<u8> {
-<<<<<<< HEAD
-        let mut res = vec![];
-        res.extend_from_slice(&self.l2_shard_id.to_be_bytes());
-        res.extend_from_slice(&(self.is_service as u8).to_be_bytes());
-=======
         let mut res: Vec<u8> = vec![];
         res.push(self.l2_shard_id);
         res.push(self.is_service as u8);
->>>>>>> 1659c840
         res.extend_from_slice(&self.tx_number_in_block.to_be_bytes());
         res.extend_from_slice(self.sender.as_bytes());
         res.extend(u256_to_bytes_be(&self.key));
@@ -139,10 +107,7 @@
     )
 });
 
-<<<<<<< HEAD
-=======
 #[derive(Debug, PartialEq)]
->>>>>>> 1659c840
 pub struct L1MessengerBytecodePublicationRequest {
     pub bytecode_hash: H256,
 }
@@ -264,8 +229,6 @@
 pub fn extract_l2tol1logs_from_l1_messenger(
     all_generated_events: &[VmEvent],
 ) -> Vec<L1MessengerL2ToL1Log> {
-<<<<<<< HEAD
-=======
     let params = &[ethabi::ParamType::Tuple(vec![
         ethabi::ParamType::Uint(8),
         ethabi::ParamType::Bool,
@@ -277,33 +240,17 @@
 
     let l1_messenger_l2_to_l1_log_event_signature = ethabi::long_signature("L2ToL1LogSent", params);
 
->>>>>>> 1659c840
     all_generated_events
         .iter()
         .filter(|event| {
             // Filter events from the l1 messenger contract that match the expected signature.
             event.address == L1_MESSENGER_ADDRESS
                 && !event.indexed_topics.is_empty()
-<<<<<<< HEAD
-                && event.indexed_topics[0] == *L1_MESSENGER_L2_TO_L1_LOG_EVENT_SIGNATURE
-        })
-        .map(|event| {
-            let tuple = ethabi::decode(
-                &[ethabi::ParamType::Tuple(vec![
-                    ethabi::ParamType::Uint(8),
-                    ethabi::ParamType::Bool,
-                    ethabi::ParamType::Uint(16),
-                    ethabi::ParamType::Address,
-                    ethabi::ParamType::FixedBytes(32),
-                    ethabi::ParamType::FixedBytes(32),
-                ])],
-=======
                 && event.indexed_topics[0] == l1_messenger_l2_to_l1_log_event_signature
         })
         .map(|event| {
             let tuple = ethabi::decode(
                 params,
->>>>>>> 1659c840
                 &event.value,
             )
             .expect("Failed to decode L2ToL1LogSent message")
@@ -311,11 +258,7 @@
             .unwrap()
             .clone();
             let Token::Tuple(tokens) = tuple else {
-<<<<<<< HEAD
-                unreachable!("Tuple was expected, got: {}", tuple);
-=======
                 panic!("Tuple was expected, got: {}", tuple);
->>>>>>> 1659c840
             };
             let [
                 Token::Uint(shard_id),
@@ -325,11 +268,7 @@
                 Token::FixedBytes(key_bytes),
                 Token::FixedBytes(value_bytes),
             ] = tokens.as_slice() else {
-<<<<<<< HEAD
-                unreachable!("Invalid tuple types");
-=======
                 panic!("Invalid tuple types");
->>>>>>> 1659c840
             };
             L1MessengerL2ToL1Log {
                 l2_shard_id: shard_id.low_u64() as u8,
