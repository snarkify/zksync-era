--- conflicted
+++ resolved
@@ -159,11 +159,8 @@
                                     .map_err(|_| anyhow!("u8::try_from"))
                             })
                             .context("common_data.priority_queue_type")?,
-<<<<<<< HEAD
-=======
                         eth_block: *required(&common_data.eth_block)
                             .context("common_data.eth_block")?,
->>>>>>> 89c8cac6
                         canonical_tx_hash: required(&common_data.canonical_tx_hash)
                             .and_then(|x| parse_h256(x))
                             .context("common_data.canonical_tx_hash")?,
@@ -256,11 +253,8 @@
                             .and_then(|x| parse_h256(x))
                             .map(h256_to_u256)
                             .context("common_data.gas_per_pubdata_limit")?,
-<<<<<<< HEAD
-=======
                         eth_block: *required(&common_data.eth_block)
                             .context("common_data.eth_block")?,
->>>>>>> 89c8cac6
                         canonical_tx_hash: required(&common_data.canonical_tx_hash)
                             .and_then(|x| parse_h256(x))
                             .context("common_data.canonical_tx_hash")?,
@@ -309,11 +303,8 @@
                     ),
                     op_processing_type: Some(data.op_processing_type as u32),
                     priority_queue_type: Some(data.priority_queue_type as u32),
-<<<<<<< HEAD
-=======
                     eth_hash: Some(H256::default().as_bytes().into()),
                     eth_block: Some(data.eth_block),
->>>>>>> 89c8cac6
                     canonical_tx_hash: Some(data.canonical_tx_hash.as_bytes().into()),
                     to_mint: Some(u256_to_h256(data.to_mint).as_bytes().into()),
                     refund_recipient_address: Some(data.refund_recipient.as_bytes().into()),
@@ -357,11 +348,8 @@
                         gas_per_pubdata_limit: Some(
                             u256_to_h256(data.gas_per_pubdata_limit).as_bytes().into(),
                         ),
-<<<<<<< HEAD
-=======
                         eth_hash: Some(H256::default().as_bytes().into()),
                         eth_block: Some(data.eth_block),
->>>>>>> 89c8cac6
                         canonical_tx_hash: Some(data.canonical_tx_hash.as_bytes().into()),
                         to_mint: Some(u256_to_h256(data.to_mint).as_bytes().into()),
                         refund_recipient_address: Some(data.refund_recipient.as_bytes().into()),
