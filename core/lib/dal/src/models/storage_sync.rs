use anyhow::Context as _;
use zksync_consensus_roles::validator;
use zksync_contracts::BaseSystemContractsHashes;
use zksync_protobuf::{required, ProtoFmt};
use zksync_types::{
    api::en, Address, L1BatchNumber, MiniblockNumber, ProtocolVersionId, Transaction, H160, H256,
};

#[derive(Debug, Clone, sqlx::FromRow)]
pub(crate) struct StorageSyncBlock {
    pub number: i64,
    pub l1_batch_number: i64,
    pub last_batch_miniblock: Option<i64>,
    pub timestamp: i64,
    // L1 gas price assumed in the corresponding batch
    pub l1_gas_price: i64,
    // L2 gas price assumed in the corresponding batch
    pub l2_fair_gas_price: i64,
    pub fair_pubdata_price: Option<i64>,
    pub bootloader_code_hash: Option<Vec<u8>>,
    pub default_aa_code_hash: Option<Vec<u8>>,
<<<<<<< HEAD
    pub evm_simulator_code_hash: Option<Vec<u8>>,
    pub fee_account_address: Option<Vec<u8>>, // May be None if the block is not yet sealed
=======
    pub fee_account_address: Vec<u8>,
>>>>>>> 87065052
    pub protocol_version: i32,
    pub virtual_blocks: i64,
    pub hash: Vec<u8>,
}

fn parse_h256(bytes: &[u8]) -> anyhow::Result<H256> {
    Ok(<[u8; 32]>::try_from(bytes).context("invalid size")?.into())
}

fn parse_h160(bytes: &[u8]) -> anyhow::Result<H160> {
    Ok(<[u8; 20]>::try_from(bytes).context("invalid size")?.into())
}

pub(crate) struct SyncBlock {
    pub number: MiniblockNumber,
    pub l1_batch_number: L1BatchNumber,
    pub last_in_batch: bool,
    pub timestamp: u64,
    pub l1_gas_price: u64,
    pub l2_fair_gas_price: u64,
    pub fair_pubdata_price: Option<u64>,
    pub base_system_contracts_hashes: BaseSystemContractsHashes,
    pub fee_account_address: Address,
    pub virtual_blocks: u32,
    pub hash: H256,
    pub protocol_version: ProtocolVersionId,
}

impl TryFrom<StorageSyncBlock> for SyncBlock {
    type Error = anyhow::Error;
    fn try_from(block: StorageSyncBlock) -> anyhow::Result<Self> {
        Ok(Self {
            number: MiniblockNumber(block.number.try_into().context("number")?),
            l1_batch_number: L1BatchNumber(
                block
                    .l1_batch_number
                    .try_into()
                    .context("l1_batch_number")?,
            ),
            last_in_batch: block.last_batch_miniblock == Some(block.number),
            timestamp: block.timestamp.try_into().context("timestamp")?,
            l1_gas_price: block.l1_gas_price.try_into().context("l1_gas_price")?,
            l2_fair_gas_price: block
                .l2_fair_gas_price
                .try_into()
                .context("l2_fair_gas_price")?,
            fair_pubdata_price: block
                .fair_pubdata_price
                .map(|v| v.try_into().context("fair_pubdata_price"))
                .transpose()?,
            // TODO (SMA-1635): Make these fields non optional in database
            base_system_contracts_hashes: BaseSystemContractsHashes {
                bootloader: parse_h256(
                    &block
                        .bootloader_code_hash
                        .context("bootloader_code_hash should not be none")?,
                )
                .context("bootloader_code_hash")?,
                default_aa: parse_h256(
                    &block
                        .default_aa_code_hash
                        .context("default_aa_code_hash should not be none")?,
                )
                .context("default_aa_code_hash")?,
                evm_simulator: parse_h256(
                    // Value 0 was used in older batches
                    &block.evm_simulator_code_hash.unwrap_or_else(|| vec![0; 32]),
                )
                .context("evm_simulator_hash")?,
            },
            fee_account_address: parse_h160(&block.fee_account_address)
                .context("fee_account_address")?,
            virtual_blocks: block.virtual_blocks.try_into().context("virtual_blocks")?,
            hash: parse_h256(&block.hash).context("hash")?,
            protocol_version: u16::try_from(block.protocol_version)
                .context("protocol_version")?
                .try_into()
                .context("protocol_version")?,
        })
    }
}

impl SyncBlock {
    pub(crate) fn into_api(self, transactions: Option<Vec<Transaction>>) -> en::SyncBlock {
        en::SyncBlock {
            number: self.number,
            l1_batch_number: self.l1_batch_number,
            last_in_batch: self.last_in_batch,
            timestamp: self.timestamp,
            l1_gas_price: self.l1_gas_price,
            l2_fair_gas_price: self.l2_fair_gas_price,
            fair_pubdata_price: self.fair_pubdata_price,
            base_system_contracts_hashes: self.base_system_contracts_hashes,
            operator_address: self.fee_account_address,
            transactions,
            virtual_blocks: Some(self.virtual_blocks),
            hash: Some(self.hash),
            protocol_version: self.protocol_version,
        }
    }

    pub(crate) fn into_payload(self, transactions: Vec<Transaction>) -> Payload {
        Payload {
            protocol_version: self.protocol_version,
            hash: self.hash,
            l1_batch_number: self.l1_batch_number,
            timestamp: self.timestamp,
            l1_gas_price: self.l1_gas_price,
            l2_fair_gas_price: self.l2_fair_gas_price,
            fair_pubdata_price: self.fair_pubdata_price,
            virtual_blocks: self.virtual_blocks,
            operator_address: self.fee_account_address,
            transactions,
            last_in_batch: self.last_in_batch,
        }
    }
}

/// L2 block (= miniblock) payload.
#[derive(Debug, PartialEq)]
pub struct Payload {
    pub protocol_version: ProtocolVersionId,
    pub hash: H256,
    pub l1_batch_number: L1BatchNumber,
    pub timestamp: u64,
    pub l1_gas_price: u64,
    pub l2_fair_gas_price: u64,
    pub fair_pubdata_price: Option<u64>,
    pub virtual_blocks: u32,
    pub operator_address: Address,
    pub transactions: Vec<Transaction>,
    pub last_in_batch: bool,
}

impl ProtoFmt for Payload {
    type Proto = super::proto::Payload;

    fn read(message: &Self::Proto) -> anyhow::Result<Self> {
        let mut transactions = Vec::with_capacity(message.transactions.len());
        for (i, tx) in message.transactions.iter().enumerate() {
            transactions.push(
                required(&tx.json)
                    .and_then(|json_str| Ok(serde_json::from_str(json_str)?))
                    .with_context(|| format!("transaction[{i}]"))?,
            );
        }

        Ok(Self {
            protocol_version: required(&message.protocol_version)
                .and_then(|x| Ok(ProtocolVersionId::try_from(u16::try_from(*x)?)?))
                .context("protocol_version")?,
            hash: required(&message.hash)
                .and_then(|h| parse_h256(h))
                .context("hash")?,
            l1_batch_number: L1BatchNumber(
                *required(&message.l1_batch_number).context("l1_batch_number")?,
            ),
            timestamp: *required(&message.timestamp).context("timestamp")?,
            l1_gas_price: *required(&message.l1_gas_price).context("l1_gas_price")?,
            l2_fair_gas_price: *required(&message.l2_fair_gas_price)
                .context("l2_fair_gas_price")?,
            fair_pubdata_price: message.fair_pubdata_price,
            virtual_blocks: *required(&message.virtual_blocks).context("virtual_blocks")?,
            operator_address: required(&message.operator_address)
                .and_then(|a| parse_h160(a))
                .context("operator_address")?,
            transactions,
            last_in_batch: *required(&message.last_in_batch).context("last_in_batch")?,
        })
    }

    fn build(&self) -> Self::Proto {
        Self::Proto {
            protocol_version: Some((self.protocol_version as u16).into()),
            hash: Some(self.hash.as_bytes().into()),
            l1_batch_number: Some(self.l1_batch_number.0),
            timestamp: Some(self.timestamp),
            l1_gas_price: Some(self.l1_gas_price),
            l2_fair_gas_price: Some(self.l2_fair_gas_price),
            fair_pubdata_price: self.fair_pubdata_price,
            virtual_blocks: Some(self.virtual_blocks),
            operator_address: Some(self.operator_address.as_bytes().into()),
            // Transactions are stored in execution order, therefore order is deterministic.
            transactions: self
                .transactions
                .iter()
                .map(|t| super::proto::Transaction {
                    // TODO: There is no guarantee that json encoding here will be deterministic.
                    json: Some(serde_json::to_string(t).unwrap()),
                })
                .collect(),
            last_in_batch: Some(self.last_in_batch),
        }
    }
}

impl Payload {
    pub fn decode(payload: &validator::Payload) -> anyhow::Result<Self> {
        zksync_protobuf::decode(&payload.0)
    }

    pub fn encode(&self) -> validator::Payload {
        validator::Payload(zksync_protobuf::encode(self))
    }
}<|MERGE_RESOLUTION|>--- conflicted
+++ resolved
@@ -19,12 +19,8 @@
     pub fair_pubdata_price: Option<i64>,
     pub bootloader_code_hash: Option<Vec<u8>>,
     pub default_aa_code_hash: Option<Vec<u8>>,
-<<<<<<< HEAD
     pub evm_simulator_code_hash: Option<Vec<u8>>,
-    pub fee_account_address: Option<Vec<u8>>, // May be None if the block is not yet sealed
-=======
     pub fee_account_address: Vec<u8>,
->>>>>>> 87065052
     pub protocol_version: i32,
     pub virtual_blocks: i64,
     pub hash: Vec<u8>,
