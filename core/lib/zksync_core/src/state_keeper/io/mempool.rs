use std::{
    cmp,
    collections::HashMap,
    sync::Arc,
    time::{Duration, Instant},
};

use async_trait::async_trait;
use multivm::{
    interface::{FinishedL1Batch, L1BatchEnv, SystemEnv},
    utils::derive_base_fee_and_gas_per_pubdata,
};
use vm_utils::vm_env::l1_batch_params;
use zksync_config::configs::chain::StateKeeperConfig;
use zksync_dal::ConnectionPool;
use zksync_mempool::L2TxFilter;
use zksync_object_store::ObjectStore;
use zksync_types::{
    block::MiniblockHeader, protocol_version::ProtocolUpgradeTx,
    witness_block_state::WitnessBlockState, Address, L1BatchNumber, L2ChainId, MiniblockNumber,
    ProtocolVersionId, Transaction, H256,
};
// TODO (SMA-1206): use seconds instead of milliseconds.
use zksync_utils::time::millis_since_epoch;

use crate::{
    fee_model::BatchFeeModelInputProvider,
    state_keeper::{
        extractors,
        io::{
<<<<<<< HEAD
            common::{load_pending_batch, poll_iters, wait_for_prev_l1_batch_params},
            MiniblockParams, MiniblockSealerHandle, PendingBatchData, StateKeeperIO,
=======
            common::{l1_batch_params, load_pending_batch, poll_iters},
            fee_address_migration, MiniblockParams, MiniblockSealerHandle, PendingBatchData,
            StateKeeperIO,
>>>>>>> c3013590
        },
        mempool_actor::l2_tx_filter,
        metrics::KEEPER_METRICS,
        seal_criteria::{IoSealCriteria, TimeoutSealer},
        updates::UpdatesManager,
        MempoolGuard,
    },
};

/// Mempool-based IO for the state keeper.
/// Receives transactions from the database through the mempool filtering logic.
/// Decides which batch parameters should be used for the new batch.
/// This is an IO for the main server application.
#[derive(Debug)]
pub(crate) struct MempoolIO {
    mempool: MempoolGuard,
    pool: ConnectionPool,
    object_store: Arc<dyn ObjectStore>,
    timeout_sealer: TimeoutSealer,
    filter: L2TxFilter,
    current_miniblock_number: MiniblockNumber,
    miniblock_sealer_handle: MiniblockSealerHandle,
    current_l1_batch_number: L1BatchNumber,
    fee_account: Address,
    validation_computational_gas_limit: u32,
    delay_interval: Duration,
    // Used to keep track of gas prices to set accepted price per pubdata byte in blocks.
    batch_fee_input_provider: Arc<dyn BatchFeeModelInputProvider>,
    l2_erc20_bridge_addr: Address,
    chain_id: L2ChainId,

    virtual_blocks_interval: u32,
    virtual_blocks_per_miniblock: u32,
}

impl IoSealCriteria for MempoolIO {
    fn should_seal_l1_batch_unconditionally(&mut self, manager: &UpdatesManager) -> bool {
        self.timeout_sealer
            .should_seal_l1_batch_unconditionally(manager)
    }

    fn should_seal_miniblock(&mut self, manager: &UpdatesManager) -> bool {
        self.timeout_sealer.should_seal_miniblock(manager)
    }
}

#[async_trait]
impl StateKeeperIO for MempoolIO {
    fn current_l1_batch_number(&self) -> L1BatchNumber {
        self.current_l1_batch_number
    }

    fn current_miniblock_number(&self) -> MiniblockNumber {
        self.current_miniblock_number
    }

    async fn load_pending_batch(&mut self) -> Option<PendingBatchData> {
        let mut storage = self
            .pool
            .access_storage_tagged("state_keeper")
            .await
            .unwrap();

        let PendingBatchData {
            l1_batch_env,
            system_env,
            pending_miniblocks,
        } = load_pending_batch(
            &mut storage,
            self.current_l1_batch_number,
            self.fee_account,
            self.validation_computational_gas_limit,
            self.chain_id,
        )
        .await?;
        // Initialize the filter for the transactions that come after the pending batch.
        // We use values from the pending block to match the filter with one used before the restart.
        let (base_fee, gas_per_pubdata) =
            derive_base_fee_and_gas_per_pubdata(l1_batch_env.fee_input, system_env.version.into());
        self.filter = L2TxFilter {
            fee_input: l1_batch_env.fee_input,
            fee_per_gas: base_fee,
            gas_per_pubdata: gas_per_pubdata as u32,
        };

        Some(PendingBatchData {
            l1_batch_env,
            system_env,
            pending_miniblocks,
        })
    }

    async fn wait_for_new_batch_params(
        &mut self,
        max_wait: Duration,
    ) -> Option<(SystemEnv, L1BatchEnv)> {
        let deadline = Instant::now() + max_wait;

        let prev_l1_batch_hash = self.load_previous_l1_batch_hash().await;

        let MiniblockHeader {
            timestamp: prev_miniblock_timestamp,
            hash: prev_miniblock_hash,
            ..
        } = self.load_previous_miniblock_header().await;

        // Block until at least one transaction in the mempool can match the filter (or timeout happens).
        // This is needed to ensure that block timestamp is not too old.
        for _ in 0..poll_iters(self.delay_interval, max_wait) {
            // We cannot create two L1 batches or miniblocks with the same timestamp (forbidden by the bootloader).
            // Hence, we wait until the current timestamp is larger than the timestamp of the previous miniblock.
            // We can use `timeout_at` since `sleep_past` is cancel-safe; it only uses `sleep()` async calls.
            let current_timestamp = tokio::time::timeout_at(
                deadline.into(),
                sleep_past(prev_miniblock_timestamp, self.current_miniblock_number),
            );
            let current_timestamp = current_timestamp.await.ok()?;

            tracing::trace!(
                "Fee input for L1 batch #{} is {:#?}",
                self.current_l1_batch_number.0,
                self.filter.fee_input
            );
            let mut storage = self.pool.access_storage().await.unwrap();
            let (base_system_contracts, protocol_version) = storage
                .protocol_versions_dal()
                .base_system_contracts_by_timestamp(current_timestamp)
                .await;

            // We create a new filter each time, since parameters may change and a previously
            // ignored transaction in the mempool may be scheduled for the execution.
            self.filter = l2_tx_filter(
                self.batch_fee_input_provider.as_ref(),
                protocol_version.into(),
            )
            .await;
            // We only need to get the root hash when we're certain that we have a new transaction.
            if !self.mempool.has_next(&self.filter) {
                tokio::time::sleep(self.delay_interval).await;
                continue;
            }

            return Some(l1_batch_params(
                self.current_l1_batch_number,
                self.fee_account,
                current_timestamp,
                prev_l1_batch_hash,
                self.filter.fee_input,
                self.current_miniblock_number,
                prev_miniblock_hash,
                base_system_contracts,
                self.validation_computational_gas_limit,
                protocol_version,
                self.get_virtual_blocks_count(true, self.current_miniblock_number.0),
                self.chain_id,
            ));
        }
        None
    }

    // Returns the pair of timestamp and the number of virtual blocks to be produced in this miniblock
    async fn wait_for_new_miniblock_params(
        &mut self,
        max_wait: Duration,
        prev_miniblock_timestamp: u64,
    ) -> Option<MiniblockParams> {
        // We must provide different timestamps for each miniblock.
        // If miniblock sealing interval is greater than 1 second then `sleep_past` won't actually sleep.
        let timestamp = tokio::time::timeout(
            max_wait,
            sleep_past(prev_miniblock_timestamp, self.current_miniblock_number),
        )
        .await
        .ok()?;

        let virtual_blocks = self.get_virtual_blocks_count(false, self.current_miniblock_number.0);

        Some(MiniblockParams {
            timestamp,
            virtual_blocks,
        })
    }

    async fn wait_for_next_tx(&mut self, max_wait: Duration) -> Option<Transaction> {
        for _ in 0..poll_iters(self.delay_interval, max_wait) {
            let get_latency = KEEPER_METRICS.get_tx_from_mempool.start();
            let res = self.mempool.next_transaction(&self.filter);
            get_latency.observe();
            if let Some(res) = res {
                return Some(res);
            } else {
                tokio::time::sleep(self.delay_interval).await;
                continue;
            }
        }
        None
    }

    async fn rollback(&mut self, tx: Transaction) {
        // Reset nonces in the mempool.
        self.mempool.rollback(&tx);
        // Insert the transaction back.
        self.mempool.insert(vec![tx], HashMap::new());
    }

    async fn reject(&mut self, rejected: &Transaction, error: &str) {
        assert!(
            !rejected.is_l1(),
            "L1 transactions should not be rejected: {}",
            error
        );

        // Reset the nonces in the mempool, but don't insert the transaction back.
        self.mempool.rollback(rejected);

        // Mark tx as rejected in the storage.
        let mut storage = self
            .pool
            .access_storage_tagged("state_keeper")
            .await
            .unwrap();
        KEEPER_METRICS.rejected_transactions.inc();
        tracing::warn!(
            "transaction {} is rejected with error {}",
            rejected.hash(),
            error
        );
        storage
            .transactions_dal()
            .mark_tx_as_rejected(rejected.hash(), &format!("rejected: {}", error))
            .await;
    }

    async fn seal_miniblock(&mut self, updates_manager: &UpdatesManager) {
        let command = updates_manager.seal_miniblock_command(
            self.current_l1_batch_number,
            self.current_miniblock_number,
            self.l2_erc20_bridge_addr,
            false,
        );
        self.miniblock_sealer_handle.submit(command).await;
        self.current_miniblock_number += 1;
    }

    async fn seal_l1_batch(
        &mut self,
        witness_block_state: Option<WitnessBlockState>,
        updates_manager: UpdatesManager,
        l1_batch_env: &L1BatchEnv,
        finished_batch: FinishedL1Batch,
    ) -> anyhow::Result<()> {
        assert_eq!(
            updates_manager.batch_timestamp(),
            l1_batch_env.timestamp,
            "Batch timestamps don't match, batch number {}",
            self.current_l1_batch_number()
        );

        // We cannot start sealing an L1 batch until we've sealed all miniblocks included in it.
        self.miniblock_sealer_handle.wait_for_all_commands().await;

        if let Some(witness_witness_block_state) = witness_block_state {
            match self
                .object_store
                .put(self.current_l1_batch_number(), &witness_witness_block_state)
                .await
            {
                Ok(path) => {
                    tracing::debug!("Successfully uploaded witness block start state to Object Store to path = '{path}'");
                }
                Err(e) => {
                    tracing::error!(
                        "Failed to upload witness block start state to Object Store: {e:?}"
                    );
                }
            }
        }

        let pool = self.pool.clone();
        let mut storage = pool.access_storage_tagged("state_keeper").await.unwrap();

        updates_manager
            .seal_l1_batch(
                &mut storage,
                self.current_miniblock_number,
                l1_batch_env,
                finished_batch,
                self.l2_erc20_bridge_addr,
            )
            .await;
        self.current_miniblock_number += 1; // Due to fictive miniblock being sealed.
        self.current_l1_batch_number += 1;
        Ok(())
    }

    async fn load_previous_batch_version_id(&mut self) -> Option<ProtocolVersionId> {
        let mut storage = self.pool.access_storage().await.unwrap();
        storage
            .blocks_dal()
            .get_batch_protocol_version_id(self.current_l1_batch_number - 1)
            .await
            .unwrap()
    }

    async fn load_upgrade_tx(
        &mut self,
        version_id: ProtocolVersionId,
    ) -> Option<ProtocolUpgradeTx> {
        let mut storage = self.pool.access_storage().await.unwrap();
        storage
            .protocol_versions_dal()
            .get_protocol_upgrade_tx(version_id)
            .await
    }
}

/// Sleeps until the current timestamp is larger than the provided `timestamp`.
///
/// Returns the current timestamp after the sleep. It is guaranteed to be larger than `timestamp`.
async fn sleep_past(timestamp: u64, miniblock: MiniblockNumber) -> u64 {
    let mut current_timestamp_millis = millis_since_epoch();
    let mut current_timestamp = (current_timestamp_millis / 1_000) as u64;
    match timestamp.cmp(&current_timestamp) {
        cmp::Ordering::Less => return current_timestamp,
        cmp::Ordering::Equal => {
            tracing::info!(
                "Current timestamp {} for miniblock #{miniblock} is equal to previous miniblock timestamp; waiting until \
                 timestamp increases",
                extractors::display_timestamp(current_timestamp)
            );
        }
        cmp::Ordering::Greater => {
            // This situation can be triggered if the system keeper is started on a pod with a different
            // system time, or if it is buggy. Thus, a one-time error could require no actions if L1 batches
            // are expected to be generated frequently.
            tracing::error!(
                "Previous miniblock timestamp {} is larger than the current timestamp {} for miniblock #{miniblock}",
                extractors::display_timestamp(timestamp),
                extractors::display_timestamp(current_timestamp)
            );
        }
    }

    // This loop should normally run once, since `tokio::time::sleep` sleeps *at least* the specified duration.
    // The logic is organized in a loop for marginal cases, such as the system time getting changed during `sleep()`.
    loop {
        // Time to catch up to `timestamp`; panic / underflow on subtraction is never triggered
        // since we've ensured that `timestamp >= current_timestamp`.
        let wait_seconds = timestamp - current_timestamp;
        // Time to wait until the current timestamp increases.
        let wait_millis = 1_001 - (current_timestamp_millis % 1_000) as u64;
        let wait = Duration::from_millis(wait_millis + wait_seconds * 1_000);

        tokio::time::sleep(wait).await;
        current_timestamp_millis = millis_since_epoch();
        current_timestamp = (current_timestamp_millis / 1_000) as u64;

        if current_timestamp > timestamp {
            return current_timestamp;
        }
    }
}

impl MempoolIO {
    #[allow(clippy::too_many_arguments)]
    pub(in crate::state_keeper) async fn new(
        mempool: MempoolGuard,
        object_store: Arc<dyn ObjectStore>,
        miniblock_sealer_handle: MiniblockSealerHandle,
        batch_fee_input_provider: Arc<dyn BatchFeeModelInputProvider>,
        pool: ConnectionPool,
        config: &StateKeeperConfig,
        delay_interval: Duration,
        l2_erc20_bridge_addr: Address,
        validation_computational_gas_limit: u32,
        chain_id: L2ChainId,
    ) -> Self {
        assert!(
            config.virtual_blocks_interval > 0,
            "Virtual blocks interval must be positive"
        );
        assert!(
            config.virtual_blocks_per_miniblock > 0,
            "Virtual blocks per miniblock must be positive"
        );

        let mut storage = pool.access_storage_tagged("state_keeper").await.unwrap();
        // TODO (PLA-703): Support no L1 batches / miniblocks in the storage
        let last_sealed_l1_batch_number = storage
            .blocks_dal()
            .get_sealed_l1_batch_number()
            .await
            .unwrap()
            .expect("No L1 batches sealed");
        let last_miniblock_number = storage
            .blocks_dal()
            .get_sealed_miniblock_number()
            .await
            .unwrap()
            .expect("empty storage not supported"); // FIXME (PLA-703): handle empty storage
        fee_address_migration::migrate_pending_miniblocks(&mut storage).await;
        drop(storage);

        Self {
            mempool,
            object_store,
            pool,
            timeout_sealer: TimeoutSealer::new(config),
            filter: L2TxFilter::default(),
            // ^ Will be initialized properly on the first newly opened batch
            current_l1_batch_number: last_sealed_l1_batch_number + 1,
            miniblock_sealer_handle,
            current_miniblock_number: last_miniblock_number + 1,
            fee_account: config.fee_account_addr,
            validation_computational_gas_limit,
            delay_interval,
            batch_fee_input_provider,
            l2_erc20_bridge_addr,
            chain_id,
            virtual_blocks_interval: config.virtual_blocks_interval,
            virtual_blocks_per_miniblock: config.virtual_blocks_per_miniblock,
        }
    }

    async fn load_previous_l1_batch_hash(&self) -> H256 {
        tracing::info!(
            "Getting previous L1 batch hash for L1 batch #{}",
            self.current_l1_batch_number
        );
        let wait_latency = KEEPER_METRICS.wait_for_prev_hash_time.start();

        let mut storage = self
            .pool
            .access_storage_tagged("state_keeper")
            .await
            .unwrap();
        let (batch_hash, _) =
            wait_for_prev_l1_batch_params(&mut storage, self.current_l1_batch_number).await;

        wait_latency.observe();
        tracing::info!(
            "Got previous L1 batch hash: {batch_hash:0>64x} for L1 batch #{}",
            self.current_l1_batch_number
        );
        batch_hash
    }

    async fn load_previous_miniblock_header(&self) -> MiniblockHeader {
        let load_latency = KEEPER_METRICS.load_previous_miniblock_header.start();
        let mut storage = self
            .pool
            .access_storage_tagged("state_keeper")
            .await
            .unwrap();
        let miniblock_header = storage
            .blocks_dal()
            .get_miniblock_header(self.current_miniblock_number - 1)
            .await
            .unwrap()
            .expect("Previous miniblock must be sealed and header saved to DB");
        load_latency.observe();
        miniblock_header
    }

    /// "virtual_blocks_per_miniblock" will be created either if the miniblock_number % virtual_blocks_interval == 0 or
    /// the miniblock is the first one in the batch.
    /// For instance:
    /// 1) If we want to have virtual block speed the same as the batch speed, virtual_block_interval = 10^9 and virtual_blocks_per_miniblock = 1
    /// 2) If we want to have roughly 1 virtual block per 2 miniblocks, we need to have virtual_block_interval = 2, and virtual_blocks_per_miniblock = 1
    /// 3) If we want to have 4 virtual blocks per miniblock, we need to have virtual_block_interval = 1, and virtual_blocks_per_miniblock = 4.
    fn get_virtual_blocks_count(&self, first_in_batch: bool, miniblock_number: u32) -> u32 {
        if first_in_batch || miniblock_number % self.virtual_blocks_interval == 0 {
            return self.virtual_blocks_per_miniblock;
        }
        0
    }
}

/// Getters required for testing the MempoolIO.
#[cfg(test)]
impl MempoolIO {
    pub(super) fn filter(&self) -> &L2TxFilter {
        &self.filter
    }
}

#[cfg(test)]
mod tests {
    use tokio::time::timeout_at;
    use zksync_utils::time::seconds_since_epoch;

    use super::*;

    // This test defensively uses large deadlines in order to account for tests running in parallel etc.
    #[tokio::test]
    async fn sleeping_past_timestamp() {
        let past_timestamps = [0, 1_000, 1_000_000_000, seconds_since_epoch() - 10];
        for timestamp in past_timestamps {
            let deadline = Instant::now() + Duration::from_secs(1);
            timeout_at(deadline.into(), sleep_past(timestamp, MiniblockNumber(1)))
                .await
                .unwrap();
        }

        let current_timestamp = seconds_since_epoch();
        let deadline = Instant::now() + Duration::from_secs(2);
        let ts = timeout_at(
            deadline.into(),
            sleep_past(current_timestamp, MiniblockNumber(1)),
        )
        .await
        .unwrap();
        assert!(ts > current_timestamp);

        let future_timestamp = seconds_since_epoch() + 1;
        let deadline = Instant::now() + Duration::from_secs(3);
        let ts = timeout_at(
            deadline.into(),
            sleep_past(future_timestamp, MiniblockNumber(1)),
        )
        .await
        .unwrap();
        assert!(ts > future_timestamp);

        let future_timestamp = seconds_since_epoch() + 1;
        let deadline = Instant::now() + Duration::from_millis(100);
        // ^ This deadline is too small (we need at least 1_000ms)
        let result = timeout_at(
            deadline.into(),
            sleep_past(future_timestamp, MiniblockNumber(1)),
        )
        .await;
        assert!(result.is_err());
    }
}<|MERGE_RESOLUTION|>--- conflicted
+++ resolved
@@ -28,14 +28,9 @@
     state_keeper::{
         extractors,
         io::{
-<<<<<<< HEAD
             common::{load_pending_batch, poll_iters, wait_for_prev_l1_batch_params},
-            MiniblockParams, MiniblockSealerHandle, PendingBatchData, StateKeeperIO,
-=======
-            common::{l1_batch_params, load_pending_batch, poll_iters},
             fee_address_migration, MiniblockParams, MiniblockSealerHandle, PendingBatchData,
             StateKeeperIO,
->>>>>>> c3013590
         },
         mempool_actor::l2_tx_filter,
         metrics::KEEPER_METRICS,
