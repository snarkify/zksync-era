use std::{cmp::min, sync::Arc, time::Duration};

use anyhow::Context;
use async_trait::async_trait;
use hex::ToHex;
use metrics::atomics::AtomicU64;
use tokio::{
    sync::{watch, OnceCell},
    task::JoinHandle,
};
use zksync_config::configs::native_token_fetcher::NativeTokenFetcherConfig;

/// Trait used to query the stack's native token conversion rate. Used to properly
/// determine gas prices, as they partially depend on L1 gas prices, denominated in `eth`.
pub trait ConversionRateFetcher: 'static + std::fmt::Debug + Send + Sync {
    fn conversion_rate(&self) -> anyhow::Result<u64>;
}

#[derive(Debug)]
pub(crate) struct NoOpConversionRateFetcher;

impl NoOpConversionRateFetcher {
    pub fn new() -> Self {
        Self
    }
}

#[async_trait]
impl ConversionRateFetcher for NoOpConversionRateFetcher {
    fn conversion_rate(&self) -> anyhow::Result<u64> {
        Ok(1)
    }
}

pub(crate) struct NativeTokenFetcherSingleton {
    native_token_fetcher_config: NativeTokenFetcherConfig,
    singleton: OnceCell<anyhow::Result<Arc<NativeTokenFetcher>>>,
}

impl NativeTokenFetcherSingleton {
    pub fn new(native_token_fetcher_config: NativeTokenFetcherConfig) -> Self {
        Self {
            native_token_fetcher_config,
            singleton: OnceCell::new(),
        }
    }

    pub async fn get_or_init(&mut self) -> anyhow::Result<Arc<NativeTokenFetcher>> {
        match self
            .singleton
            .get_or_init(|| async {
                Ok(Arc::new(
                    NativeTokenFetcher::new(self.native_token_fetcher_config.clone()).await?,
                ))
            })
            .await
        {
            Ok(fetcher) => Ok(fetcher.clone()),
            Err(_e) => Err(anyhow::anyhow!(
                "Failed to get or initialize NativeTokenFetcher"
            )),
        }
    }

    pub fn run_if_initialized(
        self,
        stop_signal: watch::Receiver<bool>,
    ) -> Option<JoinHandle<anyhow::Result<()>>> {
        let fetcher = match self.singleton.get()? {
            Ok(fetcher) => fetcher.clone(),
            Err(_e) => return None,
        };
        Some(tokio::spawn(async move { fetcher.run(stop_signal).await }))
    }
}

/// Struct in charge of periodically querying and caching the native token's conversion rate
/// to `eth`.
#[derive(Debug)]
pub(crate) struct NativeTokenFetcher {
    pub config: NativeTokenFetcherConfig,
    pub latest_to_eth_conversion_rate: AtomicU64,
    http_client: reqwest::Client,
}

impl NativeTokenFetcher {
<<<<<<< HEAD
    pub(crate) async fn new(config: NativeTokenFetcherConfig) -> anyhow::Result<Self> {
        let http_client = reqwest::Client::new();

        let conversion_rate = http_client
            .get(format!("{}/conversion_rate", config.host))
            .send()
            .await?
            .json::<u64>()
            .await
            .context("Unable to parse the response of the native token conversion rate server")?;
=======
    pub(crate) async fn new(config: NativeTokenFetcherConfig) -> Self {
        let conversion_rate = reqwest::get(format!(
            "{}/conversion_rate/0x{}",
            config.host,
            config.token_address.encode_hex::<String>()
        ))
        .await
        .unwrap()
        .json::<u64>()
        .await
        .unwrap();
>>>>>>> 3ab731b1

        Ok(Self {
            config,
            latest_to_eth_conversion_rate: AtomicU64::new(conversion_rate),
            http_client,
        })
    }

    pub(crate) async fn run(&self, stop_receiver: watch::Receiver<bool>) -> anyhow::Result<()> {
        let mut error_reporter = ErrorReporter::new();
        loop {
            if *stop_receiver.borrow() {
                tracing::info!("Stop signal received, native_token_fetcher is shutting down");
                break;
            }

            match self
                .http_client
                .get(format!(
                    "{}/conversion_rate/0x{}",
                    &self.config.host,
                    &self.config.token_address.encode_hex::<String>()
                ))
                .send()
                .await
            {
                Ok(response) => {
                    let conversion_rate = response.json::<u64>().await.context(
                        "Unable to parse the response of the native token conversion rate server",
                    )?;
                    self.latest_to_eth_conversion_rate
                        .store(conversion_rate, std::sync::atomic::Ordering::Relaxed);
                    error_reporter.reset();
                }
                Err(err) => error_reporter.process(anyhow::anyhow!(err)),
            }

            tokio::time::sleep(Duration::from_secs(self.config.poll_interval)).await;
        }

        Ok(())
    }
}

#[async_trait]
impl ConversionRateFetcher for NativeTokenFetcher {
    fn conversion_rate(&self) -> anyhow::Result<u64> {
        anyhow::Ok(
            self.latest_to_eth_conversion_rate
                .load(std::sync::atomic::Ordering::Relaxed),
        )
    }
}

#[derive(Debug)]
struct ErrorReporter {
    current_try: u8,
    alert_spawned: bool,
}

impl ErrorReporter {
    const MAX_CONSECUTIVE_NETWORK_ERRORS: u8 = 10;

    fn new() -> Self {
        Self {
            current_try: 0,
            alert_spawned: false,
        }
    }

    fn reset(&mut self) {
        self.current_try = 0;
        self.alert_spawned = false;
    }

    fn process(&mut self, err: anyhow::Error) {
        self.current_try = min(self.current_try + 1, Self::MAX_CONSECUTIVE_NETWORK_ERRORS);
        tracing::error!("Failed to fetch native token conversion rate from the server: {err}");
        if self.current_try >= Self::MAX_CONSECUTIVE_NETWORK_ERRORS && !self.alert_spawned {
            vlog::capture_message(&err.to_string(), vlog::AlertLevel::Warning);
            self.alert_spawned = true;
        }
    }
}<|MERGE_RESOLUTION|>--- conflicted
+++ resolved
@@ -84,30 +84,20 @@
 }
 
 impl NativeTokenFetcher {
-<<<<<<< HEAD
     pub(crate) async fn new(config: NativeTokenFetcherConfig) -> anyhow::Result<Self> {
         let http_client = reqwest::Client::new();
 
         let conversion_rate = http_client
-            .get(format!("{}/conversion_rate", config.host))
+            .get(format!(
+                "{}/conversion_rate/0x{}",
+                config.host,
+                config.token_address.encode_hex::<String>()
+            ))
             .send()
             .await?
             .json::<u64>()
             .await
             .context("Unable to parse the response of the native token conversion rate server")?;
-=======
-    pub(crate) async fn new(config: NativeTokenFetcherConfig) -> Self {
-        let conversion_rate = reqwest::get(format!(
-            "{}/conversion_rate/0x{}",
-            config.host,
-            config.token_address.encode_hex::<String>()
-        ))
-        .await
-        .unwrap()
-        .json::<u64>()
-        .await
-        .unwrap();
->>>>>>> 3ab731b1
 
         Ok(Self {
             config,
