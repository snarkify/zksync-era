--- conflicted
+++ resolved
@@ -327,9 +327,6 @@
     circuit_breaker_checker.check().await.unwrap_or_else(|err| {
         panic!("Circuit breaker triggered: {}", err);
     });
-<<<<<<< HEAD
-    let (stop_sender, stop_receiver) = watch::channel(false);
-=======
 
     let mut task_futures: Vec<JoinHandle<anyhow::Result<()>>> = Vec::new();
     let (stop_sender, stop_receiver) = watch::channel(false);
@@ -348,21 +345,6 @@
         task_futures.push(conversion_rate_task);
     };
 
-    // spawn the native ERC20 fetcher if it is enabled
-    let mut fetcher_component = if components.contains(&Component::NativeTokenFetcher) {
-        let fetcher = NativeTokenFetcherSingleton::new(
-            configs
-                .native_token_fetcher_config
-                .clone()
-                .context("native_token_fetcher_config")?,
-        );
-
-        Some(fetcher)
-    } else {
-        None
-    };
-
->>>>>>> feaf132e
     let (cb_sender, cb_receiver) = oneshot::channel();
 
     let native_token_fetcher = if components.contains(&Component::NativeTokenFetcher) {
