--- conflicted
+++ resolved
@@ -560,10 +560,6 @@
     }
 
     let state_transition_chain_contract = contracts_config.diamond_proxy_addr;
-<<<<<<< HEAD
-    let _state_transition_manager_contract = contracts_config.state_transition_proxy_addr;
-=======
->>>>>>> 0dc4319e
     if components.contains(&Component::Consensus) {
         let cfg = configs
             .consensus_config
@@ -597,11 +593,6 @@
         tracing::info!("initialized Consensus in {elapsed:?}");
     }
 
-<<<<<<< HEAD
-    let _main_zksync_contract_address = contracts_config.diamond_proxy_addr;
-
-=======
->>>>>>> 0dc4319e
     if components.contains(&Component::EthWatcher) {
         let started_at = Instant::now();
         tracing::info!("initializing ETH-Watcher");
