--- conflicted
+++ resolved
@@ -20,14 +20,9 @@
     GenesisConfig, ObjectStoreConfig, PostgresConfig, SnapshotsCreatorConfig,
 };
 use zksync_core_leftovers::{
-<<<<<<< HEAD
     delete_l1_txs_history, genesis_init, initialize_components, is_genesis_needed,
     setup_sigint_handler,
-    temp_config_store::{decode_yaml, decode_yaml_repr, Secrets, TempConfigStore},
-=======
-    genesis_init, initialize_components, is_genesis_needed, setup_sigint_handler,
-    temp_config_store::{decode_yaml_repr, TempConfigStore},
->>>>>>> 560074f0
+    temp_config_store::{decode_yaml, decode_yaml_repr, TempConfigStore},
     Component, Components,
 };
 use zksync_env_config::FromEnv;
@@ -220,7 +215,7 @@
 
     if opt.clear_l1_txs_history {
         println!("Clearing L1 txs history!");
-        delete_l1_txs_history(&postgres_config).await?;
+        delete_l1_txs_history(&database_secrets).await?;
         println!("Complete!");
         return Ok(());
     }
