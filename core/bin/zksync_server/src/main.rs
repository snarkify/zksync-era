use std::{str::FromStr, time::Duration};

use anyhow::Context as _;
use clap::Parser;
use zksync_config::{
    configs::{
        api::{HealthCheckConfig, MerkleTreeApiConfig, Web3JsonRpcConfig},
        chain::{
            CircuitBreakerConfig, MempoolConfig, NetworkConfig, OperationsManagerConfig,
            StateKeeperConfig,
        },
        fri_prover_group::FriProverGroupConfig,
        house_keeper::HouseKeeperConfig,
        ContractsConfig, FriProofCompressorConfig, FriProverConfig, FriProverGatewayConfig,
        FriWitnessGeneratorConfig, FriWitnessVectorGeneratorConfig, ObservabilityConfig,
        PrometheusConfig, ProofDataHandlerConfig,
    },
    ApiConfig, ContractVerifierConfig, DBConfig, EthConfig, EthWatchConfig, GasAdjusterConfig,
    GenesisConfig, ObjectStoreConfig, PostgresConfig, SnapshotsCreatorConfig,
};
use zksync_core::{
<<<<<<< HEAD
    delete_l1_txs_history, genesis, genesis_init, initialize_components, is_genesis_needed,
    setup_sigint_handler,
=======
    genesis_init, initialize_components, is_genesis_needed, setup_sigint_handler,
>>>>>>> 1cdb3e8a
    temp_config_store::{decode_yaml, decode_yaml_repr, Secrets, TempConfigStore},
    Component, Components,
};
use zksync_env_config::FromEnv;
use zksync_eth_client::clients::Client;
use zksync_storage::RocksDB;
use zksync_utils::wait_for_tasks::ManagedTasks;

mod config;

#[cfg(not(target_env = "msvc"))]
#[global_allocator]
static GLOBAL: tikv_jemallocator::Jemalloc = tikv_jemallocator::Jemalloc;
#[derive(Debug, Parser)]
#[command(author = "Matter Labs", version, about = "zkSync operator node", long_about = None)]
struct Cli {
    /// Generate genesis block for the first contract deployment using temporary DB.
    #[arg(long)]
    genesis: bool,
    /// Rebuild tree.
    #[arg(long)]
    rebuild_tree: bool,
    /// FIXME: dangerous option. Should be decided within the team.
    #[arg(long)]
    clear_l1_txs_history: bool,
    /// Comma-separated list of components to launch.
    #[arg(
        long,
        default_value = "api,tree,eth,state_keeper,housekeeper,tee_verifier_input_producer,commitment_generator"
    )]
    components: ComponentsToRun,
    /// Path to the yaml config. If set, it will be used instead of env vars.
    #[arg(long)]
    config_path: Option<std::path::PathBuf>,
    /// Path to the yaml with secrets. If set, it will be used instead of env vars.
    #[arg(long)]
    secrets_path: Option<std::path::PathBuf>,
    /// Path to the yaml with contracts. If set, it will be used instead of env vars.
    #[arg(long)]
    contracts_config_path: Option<std::path::PathBuf>,
    /// Path to the wallets config. If set, it will be used instead of env vars.
    #[arg(long)]
    wallets_path: Option<std::path::PathBuf>,
    /// Path to the yaml with genesis. If set, it will be used instead of env vars.
    #[arg(long)]
    genesis_path: Option<std::path::PathBuf>,
}

#[derive(Debug, Clone)]
struct ComponentsToRun(Vec<Component>);

impl FromStr for ComponentsToRun {
    type Err = String;

    fn from_str(s: &str) -> Result<Self, Self::Err> {
        let components = s.split(',').try_fold(vec![], |mut acc, component_str| {
            let components = Components::from_str(component_str.trim())?;
            acc.extend(components.0);
            Ok::<_, String>(acc)
        })?;
        Ok(Self(components))
    }
}

#[tokio::main]
async fn main() -> anyhow::Result<()> {
    let opt = Cli::parse();
    let sigint_receiver = setup_sigint_handler();

    // Load env config and use it if file config is not provided
    let tmp_config = load_env_config()?;

    let configs = match opt.config_path {
        None => tmp_config.general(),
        Some(path) => {
            let yaml =
                std::fs::read_to_string(&path).with_context(|| path.display().to_string())?;
            decode_yaml_repr::<zksync_protobuf_config::proto::general::GeneralConfig>(&yaml)
                .context("failed decoding general YAML config")?
        }
    };

    let observability_config = configs
        .observability
        .clone()
        .context("observability config")?;

    let log_format: vlog::LogFormat = observability_config
        .log_format
        .parse()
        .context("Invalid log format")?;

    let mut builder = vlog::ObservabilityBuilder::new().with_log_format(log_format);
    if let Some(log_directives) = observability_config.log_directives {
        builder = builder.with_log_directives(log_directives);
    }

    if let Some(sentry_url) = &observability_config.sentry_url {
        builder = builder
            .with_sentry_url(sentry_url)
            .expect("Invalid Sentry URL")
            .with_sentry_environment(observability_config.sentry_environment);
    }
    let _guard = builder.build();

    // Report whether sentry is running after the logging subsystem was initialized.
    if let Some(sentry_url) = observability_config.sentry_url {
        tracing::info!("Sentry configured with URL: {sentry_url}");
    } else {
        tracing::info!("No sentry URL was provided");
    }

    let wallets = match opt.wallets_path {
        None => tmp_config.wallets(),
        Some(path) => {
            let yaml =
                std::fs::read_to_string(&path).with_context(|| path.display().to_string())?;
            decode_yaml_repr::<zksync_protobuf_config::proto::wallets::Wallets>(&yaml)
                .context("failed decoding wallets YAML config")?
        }
    };

    let secrets: Secrets = match opt.secrets_path {
        Some(path) => {
            let yaml =
                std::fs::read_to_string(&path).with_context(|| path.display().to_string())?;
            decode_yaml(&yaml).context("failed decoding secrets YAML config")?
        }
        None => Secrets {
            consensus: config::read_consensus_secrets().context("read_consensus_secrets()")?,
        },
    };

    let consensus = config::read_consensus_config().context("read_consensus_config()")?;

    let contracts_config = match opt.contracts_config_path {
        None => ContractsConfig::from_env().context("contracts_config")?,
        Some(path) => {
            let yaml =
                std::fs::read_to_string(&path).with_context(|| path.display().to_string())?;
            decode_yaml_repr::<zksync_protobuf_config::proto::contracts::Contracts>(&yaml)
                .context("failed decoding contracts YAML config")?
        }
    };

    let genesis = match opt.genesis_path {
        None => GenesisConfig::from_env().context("Genesis config")?,
        Some(path) => {
            let yaml =
                std::fs::read_to_string(&path).with_context(|| path.display().to_string())?;
            decode_yaml_repr::<zksync_protobuf_config::proto::genesis::Genesis>(&yaml)
                .context("failed decoding genesis YAML config")?
        }
    };

    let postgres_config = configs.postgres_config.clone().context("PostgresConfig")?;

    if opt.genesis || is_genesis_needed(&postgres_config).await {
        genesis_init(genesis.clone(), &postgres_config)
            .await
            .context("genesis_init")?;

        if let Some(ecosystem_contracts) = &contracts_config.ecosystem_contracts {
            let eth_config = configs.eth.as_ref().context("eth config")?;
            let query_client = Client::http(eth_config.web3_url.clone())
                .context("Ethereum client")?
                .for_network(genesis.l1_chain_id.into())
                .build();
            zksync_node_genesis::save_set_chain_id_tx(
                &query_client,
                contracts_config.diamond_proxy_addr,
                ecosystem_contracts.state_transition_proxy_addr,
                &postgres_config,
            )
            .await
            .context("Failed to save SetChainId upgrade transaction")?;
        }

        if opt.genesis {
            return Ok(());
        }
    }

    if opt.clear_l1_txs_history {
        println!("Clearing L1 txs history!");
        delete_l1_txs_history(&postgres_config).await?;
        println!("Complete!");
        return Ok(());
    }

    let components = if opt.rebuild_tree {
        vec![Component::Tree]
    } else {
        opt.components.0
    };

    // Run core actors.
    let (core_task_handles, stop_sender, health_check_handle) = initialize_components(
        &configs,
        &wallets,
        &genesis,
        &contracts_config,
        &components,
        &secrets,
        consensus,
    )
    .await
    .context("Unable to start Core actors")?;

    tracing::info!("Running {} core task handlers", core_task_handles.len());

    let mut tasks = ManagedTasks::new(core_task_handles);
    tokio::select! {
        _ = tasks.wait_single() => {},
        _ = sigint_receiver => {
            tracing::info!("Stop signal received, shutting down");
        },
    }

    stop_sender.send(true).ok();
    tokio::task::spawn_blocking(RocksDB::await_rocksdb_termination)
        .await
        .context("error waiting for RocksDB instances to drop")?;
    let complete_timeout =
        if components.contains(&Component::HttpApi) || components.contains(&Component::WsApi) {
            // Increase timeout because of complicated graceful shutdown procedure for API servers.
            Duration::from_secs(30)
        } else {
            Duration::from_secs(5)
        };
    tasks.complete(complete_timeout).await;
    health_check_handle.stop().await;
    tracing::info!("Stopped");
    Ok(())
}

fn load_env_config() -> anyhow::Result<TempConfigStore> {
    Ok(TempConfigStore {
        postgres_config: PostgresConfig::from_env().ok(),
        health_check_config: HealthCheckConfig::from_env().ok(),
        merkle_tree_api_config: MerkleTreeApiConfig::from_env().ok(),
        web3_json_rpc_config: Web3JsonRpcConfig::from_env().ok(),
        circuit_breaker_config: CircuitBreakerConfig::from_env().ok(),
        mempool_config: MempoolConfig::from_env().ok(),
        network_config: NetworkConfig::from_env().ok(),
        contract_verifier: ContractVerifierConfig::from_env().ok(),
        operations_manager_config: OperationsManagerConfig::from_env().ok(),
        state_keeper_config: StateKeeperConfig::from_env().ok(),
        house_keeper_config: HouseKeeperConfig::from_env().ok(),
        fri_proof_compressor_config: FriProofCompressorConfig::from_env().ok(),
        fri_prover_config: FriProverConfig::from_env()
            .context("fri_prover_config")
            .ok(),
        fri_prover_group_config: FriProverGroupConfig::from_env().ok(),
        fri_prover_gateway_config: FriProverGatewayConfig::from_env().ok(),
        fri_witness_vector_generator: FriWitnessVectorGeneratorConfig::from_env().ok(),
        fri_witness_generator_config: FriWitnessGeneratorConfig::from_env().ok(),
        prometheus_config: PrometheusConfig::from_env().ok(),
        proof_data_handler_config: ProofDataHandlerConfig::from_env().ok(),
        api_config: ApiConfig::from_env().ok(),
        db_config: DBConfig::from_env().ok(),
        eth_sender_config: EthConfig::from_env().ok(),
        eth_watch_config: EthWatchConfig::from_env().ok(),
        gas_adjuster_config: GasAdjusterConfig::from_env().ok(),
        object_store_config: ObjectStoreConfig::from_env().ok(),
        observability: ObservabilityConfig::from_env().ok(),
        snapshot_creator: SnapshotsCreatorConfig::from_env().ok(),
    })
}<|MERGE_RESOLUTION|>--- conflicted
+++ resolved
@@ -19,12 +19,8 @@
     GenesisConfig, ObjectStoreConfig, PostgresConfig, SnapshotsCreatorConfig,
 };
 use zksync_core::{
-<<<<<<< HEAD
-    delete_l1_txs_history, genesis, genesis_init, initialize_components, is_genesis_needed,
+    delete_l1_txs_history, genesis_init, initialize_components, is_genesis_needed,
     setup_sigint_handler,
-=======
-    genesis_init, initialize_components, is_genesis_needed, setup_sigint_handler,
->>>>>>> 1cdb3e8a
     temp_config_store::{decode_yaml, decode_yaml_repr, Secrets, TempConfigStore},
     Component, Components,
 };
