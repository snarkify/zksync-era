[package]
name = "zksync_external_node"
description = "Non-validator ZKsync node"
<<<<<<< HEAD
version = "24.28.0" # x-release-please-version
=======
version = "25.0.0" # x-release-please-version
>>>>>>> c291a2b2
edition.workspace = true
authors.workspace = true
homepage.workspace = true
repository.workspace = true
license.workspace = true
keywords.workspace = true
categories.workspace = true
publish = false

[dependencies]
zksync_core_leftovers.workspace = true
zksync_commitment_generator.workspace = true
zksync_dal.workspace = true
zksync_db_connection.workspace = true
zksync_config.workspace = true
zksync_protobuf_config.workspace = true
zksync_eth_client.workspace = true
zksync_storage.workspace = true
zksync_utils.workspace = true
zksync_state.workspace = true
zksync_contracts.workspace = true
zksync_l1_contract_interface.workspace = true
zksync_snapshots_applier.workspace = true
zksync_object_store.workspace = true
zksync_health_check.workspace = true
zksync_web3_decl.workspace = true
zksync_types.workspace = true
zksync_block_reverter.workspace = true
zksync_shared_metrics.workspace = true
zksync_node_genesis.workspace = true
zksync_node_fee_model.workspace = true
zksync_node_db_pruner.workspace = true
zksync_eth_sender.workspace = true
zksync_state_keeper.workspace = true
zksync_reorg_detector.workspace = true
zksync_consistency_checker.workspace = true
zksync_metadata_calculator.workspace = true
zksync_node_sync.workspace = true
zksync_node_api_server.workspace = true
zksync_node_consensus.workspace = true
zksync_node_framework.workspace = true
zksync_vlog.workspace = true

zksync_concurrency.workspace = true
zksync_consensus_roles.workspace = true
zksync_consensus_crypto.workspace = true
vise.workspace = true

async-trait.workspace = true
anyhow.workspace = true
tokio = { workspace = true, features = ["full"] }
futures.workspace = true
serde = { workspace = true, features = ["derive"] }
envy.workspace = true
url.workspace = true
clap = { workspace = true, features = ["derive"] }
serde_json.workspace = true
tracing.workspace = true

[dev-dependencies]
assert_matches.workspace = true
tempfile.workspace = true
test-casing.workspace = true

[build-dependencies]
rustc_version.workspace = true<|MERGE_RESOLUTION|>--- conflicted
+++ resolved
@@ -1,11 +1,7 @@
 [package]
 name = "zksync_external_node"
 description = "Non-validator ZKsync node"
-<<<<<<< HEAD
-version = "24.28.0" # x-release-please-version
-=======
 version = "25.0.0" # x-release-please-version
->>>>>>> c291a2b2
 edition.workspace = true
 authors.workspace = true
 homepage.workspace = true
