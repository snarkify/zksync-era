--- conflicted
+++ resolved
@@ -1,24 +1,13 @@
 // use std::{collections::HashMap, sync::Arc};
 
-<<<<<<< HEAD
 // use tempfile::TempDir;
 // use test_casing::test_casing;
 // use tokio::sync::{watch, RwLock};
 // use zksync_dal::{ConnectionPool, Core};
 // use zksync_node_genesis::{insert_genesis_batch, GenesisParams};
-// use zksync_state_keeper::MainBatchExecutor;
 // use zksync_test_account::Account;
 // use zksync_types::{L1BatchNumber, L2ChainId};
-=======
-use tempfile::TempDir;
-use test_casing::test_casing;
-use tokio::sync::{watch, RwLock};
-use zksync_dal::{ConnectionPool, Core};
-use zksync_node_genesis::{insert_genesis_batch, GenesisParams};
-use zksync_test_account::Account;
-use zksync_types::{L1BatchNumber, L2ChainId};
-use zksync_vm_executor::batch::MainBatchExecutorFactory;
->>>>>>> 3506731d
+// use zksync_vm_executor::batch::MainBatchExecutorFactory;
 
 // use super::*;
 // use crate::{ConcurrentOutputHandlerFactory, VmRunner, VmRunnerStorage};
@@ -36,25 +25,11 @@
 //     let mut accounts = vec![Account::random(), Account::random()];
 //     fund(&mut conn, &accounts).await;
 
-<<<<<<< HEAD
-//     store_l1_batches(
-//         &mut conn,
-//         1..=batch_count,
-//         genesis_params.base_system_contracts().hashes(),
-//         &mut accounts,
-//     )
-//     .await?;
-//     drop(conn);
+// store_l1_batches(&mut conn, 1..=batch_count, &genesis_params, &mut accounts).await?;
+// drop(conn);
 
-//     // Fill in missing storage logs for all batches so that running VM for all of them works correctly.
-//     storage_writer::write_storage_logs(connection_pool.clone()).await;
-=======
-    store_l1_batches(&mut conn, 1..=batch_count, &genesis_params, &mut accounts).await?;
-    drop(conn);
-
-    // Fill in missing storage logs for all batches so that running VM for all of them works correctly.
-    storage_writer::write_storage_logs(connection_pool.clone(), true).await;
->>>>>>> 3506731d
+// // Fill in missing storage logs for all batches so that running VM for all of them works correctly.
+// storage_writer::write_storage_logs(connection_pool.clone(), true).await;
 
 //     let io = Arc::new(RwLock::new(IoMock {
 //         current: 0.into(),
@@ -78,34 +53,17 @@
 //     let output_stop_receiver = stop_receiver.clone();
 //     tokio::task::spawn(async move { task.run(output_stop_receiver).await.unwrap() });
 
-<<<<<<< HEAD
-// // //     let storage = Arc::new(storage);
-// // //     let batch_executor = MainBatchExecutor::new(false, false);
-// // //     let vm_runner = VmRunner::new(
-// // //         connection_pool,
-// // //         Box::new(io.clone()),
-// // //         storage,
-// // //         Box::new(output_factory),
-// // //         Box::new(batch_executor),
-// // //     );
-// // //     tokio::task::spawn(async move { vm_runner.run(&stop_receiver).await.unwrap() });
-//
+//     let storage = Arc::new(storage);
+//     let batch_executor = MainBatchExecutorFactory::new(false, false);
+//     let vm_runner = VmRunner::new(
+//         connection_pool,
+//         Box::new(io.clone()),
+//         storage,
+//         Box::new(output_factory),
+//         Box::new(batch_executor),
+//     );
+//     tokio::task::spawn(async move { vm_runner.run(&stop_receiver).await.unwrap() });
+
 //     wait::for_batch_progressively(io, L1BatchNumber(batch_count), TEST_TIMEOUT).await?;
 //     Ok(())
-// }
-=======
-    let storage = Arc::new(storage);
-    let batch_executor = MainBatchExecutorFactory::new(false, false);
-    let vm_runner = VmRunner::new(
-        connection_pool,
-        Box::new(io.clone()),
-        storage,
-        Box::new(output_factory),
-        Box::new(batch_executor),
-    );
-    tokio::task::spawn(async move { vm_runner.run(&stop_receiver).await.unwrap() });
-
-    wait::for_batch_progressively(io, L1BatchNumber(batch_count), TEST_TIMEOUT).await?;
-    Ok(())
-}
->>>>>>> 3506731d
+// }