--- conflicted
+++ resolved
@@ -1,11 +1,4 @@
-<<<<<<< HEAD
-use std::time::Duration;
-=======
-use std::{
-    collections::HashMap,
-    time::{Duration, SystemTime, UNIX_EPOCH},
-};
->>>>>>> 069d38d6
+use std::time::{Duration, SystemTime, UNIX_EPOCH};
 
 use test_casing::test_casing;
 use zksync_contracts::BaseSystemContractsHashes;
@@ -549,15 +542,7 @@
         tx_filter.gas_per_pubdata,
         TransactionTimeRangeConstraint::default(),
     );
-    storage
-        .transactions_dal()
-        .insert_transaction_l2(
-            &tx,
-            TransactionExecutionMetrics::default(),
-            ValidationTraces::default(),
-        )
-        .await
-        .unwrap();
+    insert_l2_transaction(&mut storage, &tx).await;
 
     let previous_batch_hash = mempool
         .load_batch_state_hash(snapshot_recovery.l1_batch_number)
@@ -706,15 +691,7 @@
         tx_filter.gas_per_pubdata,
         TransactionTimeRangeConstraint::default(),
     );
-    storage
-        .transactions_dal()
-        .insert_transaction_l2(
-            &tx,
-            TransactionExecutionMetrics::default(),
-            ValidationTraces::default(),
-        )
-        .await
-        .unwrap();
+    insert_l2_transaction(&mut storage, &tx).await;
 
     let old_l1_batch_params = mempool
         .wait_for_new_batch_params(&cursor, Duration::from_secs(10))
