--- conflicted
+++ resolved
@@ -1,17 +1,3 @@
-<<<<<<< HEAD
-use std::sync::Arc;
-
-use tokio::sync::watch;
-use zksync_config::configs::{
-    chain::{MempoolConfig, StateKeeperConfig},
-    wallets,
-};
-use zksync_dal::{ConnectionPool, Core};
-use zksync_node_fee_model::BatchFeeModelInputProvider;
-use zksync_types::{commitment::L1BatchCommitmentMode, Address, L2ChainId};
-
-=======
->>>>>>> 3506731d
 pub use self::{
     io::{
         mempool::MempoolIO, L2BlockParams, L2BlockSealerTask, OutputHandler, StateKeeperIO,
@@ -37,50 +23,4 @@
 pub(crate) mod tests;
 pub(crate) mod types;
 pub mod updates;
-<<<<<<< HEAD
-pub(crate) mod utils;
-
-#[allow(clippy::too_many_arguments)]
-pub async fn create_state_keeper(
-    state_keeper_config: StateKeeperConfig,
-    wallets: wallets::StateKeeper,
-    async_cache: AsyncRocksdbCache,
-    l2chain_id: L2ChainId,
-    mempool_config: &MempoolConfig,
-    l2_da_validator_address: Address,
-    pubdata_type: L1BatchCommitmentMode,
-    pool: ConnectionPool<Core>,
-    mempool: MempoolGuard,
-    batch_fee_input_provider: Arc<dyn BatchFeeModelInputProvider>,
-    output_handler: OutputHandler,
-    stop_receiver: watch::Receiver<bool>,
-) -> ZkSyncStateKeeper {
-    let batch_executor_base = MainBatchExecutor::new(state_keeper_config.save_call_traces, false);
-
-    let io = MempoolIO::new(
-        mempool,
-        batch_fee_input_provider,
-        pool,
-        &state_keeper_config,
-        wallets.fee_account.address(),
-        l2_da_validator_address,
-        pubdata_type,
-        mempool_config.delay_interval(),
-        l2chain_id,
-    )
-    .expect("Failed initializing main node I/O for state keeper");
-
-    let sealer = SequencerSealer::new(state_keeper_config);
-
-    ZkSyncStateKeeper::new(
-        stop_receiver,
-        Box::new(io),
-        Box::new(batch_executor_base),
-        output_handler,
-        Arc::new(sealer),
-        Arc::new(async_cache),
-    )
-}
-=======
-pub(crate) mod utils;
->>>>>>> 3506731d
+pub(crate) mod utils;