--- conflicted
+++ resolved
@@ -1,10 +1,6 @@
 use std::time::Duration;
 
-<<<<<<< HEAD
-use zksync_config::{ContractsConfig, ETHWatchConfig, GenesisConfig};
-=======
-use zksync_config::{ContractsConfig, EthWatchConfig};
->>>>>>> addf887d
+use zksync_config::{ContractsConfig, ETHWatchConfig, EthWatchConfig, GenesisConfig};
 use zksync_contracts::governance_contract;
 use zksync_dal::{ConnectionPool, Core};
 use zksync_eth_watch::{EthHttpQueryClient, EthWatch};
@@ -19,25 +15,17 @@
 
 #[derive(Debug)]
 pub struct EthWatchLayer {
-<<<<<<< HEAD
-    eth_watch_config: ETHWatchConfig,
+    eth_watch_config: EthWatchConfig,
     genesis_config: GenesisConfig,
-=======
-    eth_watch_config: EthWatchConfig,
->>>>>>> addf887d
     contracts_config: ContractsConfig,
 }
 
 impl EthWatchLayer {
-<<<<<<< HEAD
     pub fn new(
-        eth_watch_config: ETHWatchConfig,
+        eth_watch_config: EthWatchConfig,
         contracts_config: ContractsConfig,
         genesis_config: GenesisConfig,
     ) -> Self {
-=======
-    pub fn new(eth_watch_config: EthWatchConfig, contracts_config: ContractsConfig) -> Self {
->>>>>>> addf887d
         Self {
             eth_watch_config,
             genesis_config,
@@ -67,25 +55,17 @@
         let eth_client = EthHttpQueryClient::new(
             client,
             self.contracts_config.diamond_proxy_addr,
-<<<<<<< HEAD
             self.genesis_config
                 .shared_bridge
                 .map(|a| a.transparent_proxy_admin_addr),
             Some(self.contracts_config.governance_addr),
-=======
-            self.contracts_config.governance_addr,
->>>>>>> addf887d
             self.eth_watch_config.confirmations_for_eth_event,
         );
         context.add_task(Box::new(EthWatchTask {
             main_pool,
             client: eth_client,
-<<<<<<< HEAD
-            governance_contract: Some(governance_contract()),
+            governance_contract: &governance_contract(),
             state_transition_manager_address,
-=======
-            governance_contract: governance_contract(),
->>>>>>> addf887d
             diamond_proxy_address: self.contracts_config.diamond_proxy_addr,
             poll_interval: self.eth_watch_config.poll_interval(),
         }));
@@ -98,12 +78,8 @@
 struct EthWatchTask {
     main_pool: ConnectionPool<Core>,
     client: EthHttpQueryClient,
-<<<<<<< HEAD
     governance_contract: Option<Contract>,
     state_transition_manager_address: Option<Address>,
-=======
-    governance_contract: Contract,
->>>>>>> addf887d
     diamond_proxy_address: Address,
     poll_interval: Duration,
 }
@@ -117,12 +93,8 @@
     async fn run(self: Box<Self>, stop_receiver: StopReceiver) -> anyhow::Result<()> {
         let eth_watch = EthWatch::new(
             self.diamond_proxy_address,
-<<<<<<< HEAD
             self.state_transition_manager_address,
             self.governance_contract,
-=======
-            &self.governance_contract,
->>>>>>> addf887d
             Box::new(self.client),
             self.main_pool,
             self.poll_interval,
