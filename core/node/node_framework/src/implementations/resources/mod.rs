pub mod action_queue;
pub mod base_token_ratio_provider;
pub mod circuit_breakers;
pub mod da_client;
pub mod eth_interface;
pub mod fee_input;
pub mod healthcheck;
pub mod l1_tx_params;
pub mod main_node_client;
pub mod object_store;
pub mod pools;
<<<<<<< HEAD
pub mod priority_merkle_tree;
=======
pub mod price_api_client;
>>>>>>> 2fa2249d
pub mod reverter;
pub mod state_keeper;
pub mod sync_state;
pub mod web3_api;<|MERGE_RESOLUTION|>--- conflicted
+++ resolved
@@ -9,11 +9,8 @@
 pub mod main_node_client;
 pub mod object_store;
 pub mod pools;
-<<<<<<< HEAD
+pub mod price_api_client;
 pub mod priority_merkle_tree;
-=======
-pub mod price_api_client;
->>>>>>> 2fa2249d
 pub mod reverter;
 pub mod state_keeper;
 pub mod sync_state;
