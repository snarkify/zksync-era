//! Helper module to submit transactions into the ZKsync Network.

use std::sync::Arc;

use anyhow::Context as _;
use tokio::sync::RwLock;
use zksync_config::configs::{api::Web3JsonRpcConfig, chain::StateKeeperConfig};
use zksync_dal::{
    transactions_dal::L2TxSubmissionResult, Connection, ConnectionPool, Core, CoreDal,
};
use zksync_multivm::{
    interface::{OneshotTracingParams, TransactionExecutionMetrics, VmExecutionResultAndLogs},
    utils::{
        derive_base_fee_and_gas_per_pubdata, get_max_batch_gas_limit, get_max_new_factory_deps,
    },
};
use zksync_node_fee_model::{ApiFeeInputProvider, BatchFeeModelInputProvider};
use zksync_state::PostgresStorageCaches;
use zksync_state_keeper::{
    seal_criteria::{ConditionalSealer, NoopSealer, SealData},
    SequencerSealer,
};
use zksync_types::{
    api::state_override::StateOverride,
    fee_model::BatchFeeInput,
    get_intrinsic_constants,
    l2::{error::TxCheckError::TxDuplication, L2Tx},
    transaction_request::CallOverrides,
    utils::storage_key_for_eth_balance,
<<<<<<< HEAD
    AccountTreeId, Address, L2ChainId, Nonce, ProtocolVersionId, Transaction, H160, H256, U256,
=======
    vm::FastVmMode,
    AccountTreeId, Address, L2ChainId, Nonce, ProtocolVersionId, Transaction, H160, H256,
    MAX_NEW_FACTORY_DEPS, U256,
>>>>>>> c291a2b2
};
use zksync_utils::h256_to_u256;
use zksync_vm_executor::oneshot::{
    CallOrExecute, EstimateGas, MultiVMBaseSystemContracts, OneshotEnvParameters,
};

pub(super) use self::{gas_estimation::BinarySearchKind, result::SubmitTxError};
use self::{master_pool_sink::MasterPoolSink, result::ApiCallResult, tx_sink::TxSink};
use crate::execution_sandbox::{
    BlockArgs, SandboxAction, SandboxExecutor, SubmitTxStage, VmConcurrencyBarrier,
    VmConcurrencyLimiter, SANDBOX_METRICS,
};

mod gas_estimation;
pub mod master_pool_sink;
pub mod proxy;
mod result;
#[cfg(test)]
pub(crate) mod tests;
pub mod tx_sink;

pub async fn build_tx_sender(
    tx_sender_config: &TxSenderConfig,
    web3_json_config: &Web3JsonRpcConfig,
    state_keeper_config: &StateKeeperConfig,
    replica_pool: ConnectionPool<Core>,
    master_pool: ConnectionPool<Core>,
    batch_fee_model_input_provider: Arc<dyn BatchFeeModelInputProvider>,
    storage_caches: PostgresStorageCaches,
) -> anyhow::Result<(TxSender, VmConcurrencyBarrier)> {
    let sequencer_sealer = SequencerSealer::new(state_keeper_config.clone());
    let master_pool_sink = MasterPoolSink::new(master_pool);
    let tx_sender_builder = TxSenderBuilder::new(
        tx_sender_config.clone(),
        replica_pool.clone(),
        Arc::new(master_pool_sink),
    )
    .with_sealer(Arc::new(sequencer_sealer));

    let max_concurrency = web3_json_config.vm_concurrency_limit();
    let (vm_concurrency_limiter, vm_barrier) = VmConcurrencyLimiter::new(max_concurrency);

    let batch_fee_input_provider =
        ApiFeeInputProvider::new(batch_fee_model_input_provider, replica_pool);
    let executor_options = SandboxExecutorOptions::new(
        tx_sender_config.chain_id,
        AccountTreeId::new(tx_sender_config.fee_account_addr),
        tx_sender_config.validation_computational_gas_limit,
    )
    .await?;
    let tx_sender = tx_sender_builder.build(
        Arc::new(batch_fee_input_provider),
        Arc::new(vm_concurrency_limiter),
        executor_options,
        storage_caches,
    );
    Ok((tx_sender, vm_barrier))
}

/// Oneshot executor options used by the API server sandbox.
#[derive(Debug)]
pub struct SandboxExecutorOptions {
    pub(crate) fast_vm_mode: FastVmMode,
    /// Env parameters to be used when estimating gas.
    pub(crate) estimate_gas: OneshotEnvParameters<EstimateGas>,
    /// Env parameters to be used when performing `eth_call` requests.
    pub(crate) eth_call: OneshotEnvParameters<CallOrExecute>,
}

impl SandboxExecutorOptions {
    /// Loads the contracts from the local file system.
    /// This method is *currently* preferred to be used in all contexts,
    /// given that there is no way to fetch "playground" contracts from the main node.
    pub async fn new(
        chain_id: L2ChainId,
        operator_account: AccountTreeId,
        validation_computational_gas_limit: u32,
    ) -> anyhow::Result<Self> {
        let estimate_gas_contracts =
            tokio::task::spawn_blocking(MultiVMBaseSystemContracts::load_estimate_gas_blocking)
                .await
                .context("failed loading base contracts for gas estimation")?;
        let call_contracts =
            tokio::task::spawn_blocking(MultiVMBaseSystemContracts::load_eth_call_blocking)
                .await
                .context("failed loading base contracts for calls / tx execution")?;

        Ok(Self {
            fast_vm_mode: FastVmMode::Old,
            estimate_gas: OneshotEnvParameters::new(
                Arc::new(estimate_gas_contracts),
                chain_id,
                operator_account,
                u32::MAX,
            ),
            eth_call: OneshotEnvParameters::new(
                Arc::new(call_contracts),
                chain_id,
                operator_account,
                validation_computational_gas_limit,
            ),
        })
    }

    /// Sets the fast VM mode used by this executor.
    pub fn set_fast_vm_mode(&mut self, fast_vm_mode: FastVmMode) {
        self.fast_vm_mode = fast_vm_mode;
    }

    pub(crate) async fn mock() -> Self {
        Self::new(L2ChainId::default(), AccountTreeId::default(), u32::MAX)
            .await
            .unwrap()
    }
}

/// Builder for the `TxSender`.
#[derive(Debug)]
pub struct TxSenderBuilder {
    /// Shared TxSender configuration.
    config: TxSenderConfig,
    /// Connection pool for read requests.
    replica_connection_pool: ConnectionPool<Core>,
    /// Sink to be used to persist transactions.
    tx_sink: Arc<dyn TxSink>,
    /// Batch sealer used to check whether transaction can be executed by the sequencer.
    sealer: Option<Arc<dyn ConditionalSealer>>,
    /// Cache for tokens that are white-listed for AA.
    whitelisted_tokens_for_aa_cache: Option<Arc<RwLock<Vec<Address>>>>,
}

impl TxSenderBuilder {
    pub fn new(
        config: TxSenderConfig,
        replica_connection_pool: ConnectionPool<Core>,
        tx_sink: Arc<dyn TxSink>,
    ) -> Self {
        Self {
            config,
            replica_connection_pool,
            tx_sink,
            sealer: None,
            whitelisted_tokens_for_aa_cache: None,
        }
    }

    pub fn with_sealer(mut self, sealer: Arc<dyn ConditionalSealer>) -> Self {
        self.sealer = Some(sealer);
        self
    }

    pub fn with_whitelisted_tokens_for_aa(mut self, cache: Arc<RwLock<Vec<Address>>>) -> Self {
        self.whitelisted_tokens_for_aa_cache = Some(cache);
        self
    }

    pub fn build(
        self,
        batch_fee_input_provider: Arc<dyn BatchFeeModelInputProvider>,
        vm_concurrency_limiter: Arc<VmConcurrencyLimiter>,
        executor_options: SandboxExecutorOptions,
        storage_caches: PostgresStorageCaches,
    ) -> TxSender {
        // Use noop sealer if no sealer was explicitly provided.
        let sealer = self.sealer.unwrap_or_else(|| Arc::new(NoopSealer));
        let whitelisted_tokens_for_aa_cache =
            self.whitelisted_tokens_for_aa_cache.unwrap_or_else(|| {
                Arc::new(RwLock::new(self.config.whitelisted_tokens_for_aa.clone()))
            });
        let missed_storage_invocation_limit = self
            .config
            .vm_execution_cache_misses_limit
            .unwrap_or(usize::MAX);
        let executor = SandboxExecutor::real(
            executor_options,
            storage_caches,
            missed_storage_invocation_limit,
        );

        TxSender(Arc::new(TxSenderInner {
            sender_config: self.config,
            tx_sink: self.tx_sink,
            replica_connection_pool: self.replica_connection_pool,
            batch_fee_input_provider,
            vm_concurrency_limiter,
            whitelisted_tokens_for_aa_cache,
            sealer,
            executor,
        }))
    }
}

/// Internal static `TxSender` configuration.
/// This structure is detached from `ZkSyncConfig`, since different node types (main, external, etc)
/// may require different configuration layouts.
/// The intention is to only keep the actually used information here.
#[derive(Debug, Clone)]
pub struct TxSenderConfig {
    pub fee_account_addr: Address,
    pub gas_price_scale_factor: f64,
    pub max_nonce_ahead: u32,
    pub max_allowed_l2_tx_gas_limit: u64,
    pub vm_execution_cache_misses_limit: Option<usize>,
    pub validation_computational_gas_limit: u32,
    pub chain_id: L2ChainId,
    pub whitelisted_tokens_for_aa: Vec<Address>,
}

impl TxSenderConfig {
    pub fn new(
        state_keeper_config: &StateKeeperConfig,
        web3_json_config: &Web3JsonRpcConfig,
        fee_account_addr: Address,
        chain_id: L2ChainId,
    ) -> Self {
        Self {
            fee_account_addr,
            gas_price_scale_factor: web3_json_config.gas_price_scale_factor,
            max_nonce_ahead: web3_json_config.max_nonce_ahead,
            max_allowed_l2_tx_gas_limit: state_keeper_config.max_allowed_l2_tx_gas_limit,
            vm_execution_cache_misses_limit: web3_json_config.vm_execution_cache_misses_limit,
            validation_computational_gas_limit: state_keeper_config
                .validation_computational_gas_limit,
            chain_id,
            whitelisted_tokens_for_aa: web3_json_config.whitelisted_tokens_for_aa.clone(),
        }
    }
}

pub struct TxSenderInner {
    pub(super) sender_config: TxSenderConfig,
    /// Sink to be used to persist transactions.
    pub tx_sink: Arc<dyn TxSink>,
    pub replica_connection_pool: ConnectionPool<Core>,
    // Used to keep track of gas prices for the fee ticker.
    pub batch_fee_input_provider: Arc<dyn BatchFeeModelInputProvider>,
    /// Used to limit the amount of VMs that can be executed simultaneously.
    pub(super) vm_concurrency_limiter: Arc<VmConcurrencyLimiter>,
    // Cache for white-listed tokens.
    pub(super) whitelisted_tokens_for_aa_cache: Arc<RwLock<Vec<Address>>>,
    /// Batch sealer used to check whether transaction can be executed by the sequencer.
    pub(super) sealer: Arc<dyn ConditionalSealer>,
    pub(super) executor: SandboxExecutor,
}

#[derive(Clone)]
pub struct TxSender(pub(super) Arc<TxSenderInner>);

impl std::fmt::Debug for TxSender {
    fn fmt(&self, f: &mut std::fmt::Formatter<'_>) -> std::fmt::Result {
        f.debug_struct("TxSender").finish()
    }
}

impl TxSender {
    pub(crate) fn vm_concurrency_limiter(&self) -> Arc<VmConcurrencyLimiter> {
        Arc::clone(&self.0.vm_concurrency_limiter)
    }

    pub(crate) async fn read_whitelisted_tokens_for_aa_cache(&self) -> Vec<Address> {
        self.0.whitelisted_tokens_for_aa_cache.read().await.clone()
    }

    async fn acquire_replica_connection(&self) -> anyhow::Result<Connection<'static, Core>> {
        self.0
            .replica_connection_pool
            .connection_tagged("api")
            .await
            .context("failed acquiring connection to replica DB")
    }

    #[tracing::instrument(level = "debug", skip_all, fields(tx.hash = ?tx.hash()))]
    pub async fn submit_tx(
        &self,
        tx: L2Tx,
        block_args: BlockArgs,
    ) -> Result<(L2TxSubmissionResult, VmExecutionResultAndLogs), SubmitTxError> {
        let tx_hash = tx.hash();
        let stage_latency = SANDBOX_METRICS.start_tx_submit_stage(tx_hash, SubmitTxStage::Validate);
        self.validate_tx(&tx, block_args.protocol_version()).await?;
        stage_latency.observe();

        let stage_latency = SANDBOX_METRICS.start_tx_submit_stage(tx_hash, SubmitTxStage::DryRun);
        // **Important.** For the main node, this method acquires a DB connection inside `get_batch_fee_input()`.
        // Thus, it must not be called it if you're holding a DB connection already.
        let fee_input = self
            .0
            .batch_fee_input_provider
            .get_batch_fee_input()
            .await
            .context("cannot get batch fee input")?;

        let vm_permit = self.0.vm_concurrency_limiter.acquire().await;
        let action = SandboxAction::Execution {
            fee_input,
            tx: tx.clone(),
        };
        let vm_permit = vm_permit.ok_or(SubmitTxError::ServerShuttingDown)?;
        let connection = self.acquire_replica_connection().await?;
        let execution_output = self
            .0
            .executor
            .execute_in_sandbox(vm_permit.clone(), connection, action, &block_args, None)
            .await?;
        tracing::info!(
            "Submit tx {tx_hash:?} with execution metrics {:?}",
            execution_output.metrics
        );
        stage_latency.observe();

        let stage_latency =
            SANDBOX_METRICS.start_tx_submit_stage(tx_hash, SubmitTxStage::VerifyExecute);
        let connection = self.acquire_replica_connection().await?;
        let validation_result = self
            .0
            .executor
            .validate_tx_in_sandbox(
                vm_permit,
                connection,
                tx.clone(),
                block_args,
                fee_input,
                &self.read_whitelisted_tokens_for_aa_cache().await,
            )
            .await;
        stage_latency.observe();

        if let Err(err) = validation_result {
            return Err(err.into());
        }
        if !execution_output.are_published_bytecodes_ok {
            return Err(SubmitTxError::FailedToPublishCompressedBytecodes);
        }

        let mut stage_latency =
            SANDBOX_METRICS.start_tx_submit_stage(tx_hash, SubmitTxStage::DbInsert);
        self.ensure_tx_executable(&tx.clone().into(), &execution_output.metrics, true)?;
        let submission_res_handle = self
            .0
            .tx_sink
            .submit_tx(&tx, execution_output.metrics)
            .await?;

        match submission_res_handle {
            L2TxSubmissionResult::AlreadyExecuted => {
                let initiator_account = tx.initiator_account();
                let Nonce(expected_nonce) = self
                    .get_expected_nonce(initiator_account)
                    .await
                    .with_context(|| {
                        format!("failed getting expected nonce for {initiator_account:?}")
                    })?;
                Err(SubmitTxError::NonceIsTooLow(
                    expected_nonce,
                    expected_nonce + self.0.sender_config.max_nonce_ahead,
                    tx.nonce().0,
                ))
            }
            L2TxSubmissionResult::Duplicate => {
                Err(SubmitTxError::IncorrectTx(TxDuplication(tx.hash())))
            }
            L2TxSubmissionResult::InsertionInProgress => Err(SubmitTxError::InsertionInProgress),
            L2TxSubmissionResult::Proxied => {
                stage_latency.set_stage(SubmitTxStage::TxProxy);
                stage_latency.observe();
                Ok((submission_res_handle, execution_output.vm))
            }
            _ => {
                stage_latency.observe();
                Ok((submission_res_handle, execution_output.vm))
            }
        }
    }

    async fn validate_tx(
        &self,
        tx: &L2Tx,
        protocol_version: ProtocolVersionId,
    ) -> Result<(), SubmitTxError> {
        // This check is intended to ensure that the gas-related values will be safe to convert to u64 in the future computations.
        let max_gas = U256::from(u64::MAX);
        if tx.common_data.fee.gas_limit > max_gas
            || tx.common_data.fee.gas_per_pubdata_limit > max_gas
        {
            return Err(SubmitTxError::GasLimitIsTooBig);
        }

        let max_allowed_gas_limit = get_max_batch_gas_limit(protocol_version.into());
        if tx.common_data.fee.gas_limit > max_allowed_gas_limit.into() {
            return Err(SubmitTxError::GasLimitIsTooBig);
        }

        let fee_input = self
            .0
            .batch_fee_input_provider
            .get_batch_fee_input()
            .await?;

        // TODO (SMA-1715): do not subsidize the overhead for the transaction

        if tx.common_data.fee.gas_limit > self.0.sender_config.max_allowed_l2_tx_gas_limit.into() {
            tracing::info!(
                "Submitted Tx is Unexecutable {:?} because of GasLimitIsTooBig {}",
                tx.hash(),
                tx.common_data.fee.gas_limit,
            );
            return Err(SubmitTxError::GasLimitIsTooBig);
        }

        // At the moment fair_l2_gas_price is rarely changed for ETH-based chains. But for CBT
        // chains it gets changed every few blocks because of token price change. We want to avoid
        // situations when transactions with low gas price gets into mempool and sit there for a
        // long time, so we require max_fee_per_gas to be at least current_l2_fair_gas_price / 2
        if tx.common_data.fee.max_fee_per_gas < (fee_input.fair_l2_gas_price() / 2).into() {
            tracing::info!(
                "Submitted Tx is Unexecutable {:?} because of MaxFeePerGasTooLow {}",
                tx.hash(),
                tx.common_data.fee.max_fee_per_gas,
            );
            return Err(SubmitTxError::MaxFeePerGasTooLow);
        }
        if tx.common_data.fee.max_fee_per_gas < tx.common_data.fee.max_priority_fee_per_gas {
            tracing::info!(
                "Submitted Tx is Unexecutable {:?} because of MaxPriorityFeeGreaterThanMaxFee {}",
                tx.hash(),
                tx.common_data.fee.max_fee_per_gas
            );
            return Err(SubmitTxError::MaxPriorityFeeGreaterThanMaxFee);
        }
        let max_new_fatory_deps = get_max_new_factory_deps(protocol_version.into());
        if tx.execute.factory_deps.len() > max_new_fatory_deps {
            return Err(SubmitTxError::TooManyFactoryDependencies(
                tx.execute.factory_deps.len(),
                max_new_fatory_deps,
            ));
        }

        let intrinsic_consts = get_intrinsic_constants();
        assert!(
            intrinsic_consts.l2_tx_intrinsic_pubdata == 0,
            "Currently we assume that the L2 transactions do not have any intrinsic pubdata"
        );
        let min_gas_limit = U256::from(intrinsic_consts.l2_tx_intrinsic_gas);
        if tx.common_data.fee.gas_limit < min_gas_limit {
            return Err(SubmitTxError::IntrinsicGas);
        }

        // We still double-check the nonce manually
        // to make sure that only the correct nonce is submitted and the transaction's hashes never repeat
        self.validate_account_nonce(tx).await?;
        // Even though without enough balance the tx will not pass anyway
        // we check the user for enough balance explicitly here for better DevEx.
        self.validate_enough_balance(tx).await?;
        Ok(())
    }

    async fn validate_account_nonce(&self, tx: &L2Tx) -> Result<(), SubmitTxError> {
        let Nonce(expected_nonce) = self
            .get_expected_nonce(tx.initiator_account())
            .await
            .with_context(|| {
                format!(
                    "failed getting expected nonce for {:?}",
                    tx.initiator_account()
                )
            })?;

        if tx.common_data.nonce.0 < expected_nonce {
            Err(SubmitTxError::NonceIsTooLow(
                expected_nonce,
                expected_nonce + self.0.sender_config.max_nonce_ahead,
                tx.nonce().0,
            ))
        } else {
            let max_nonce = expected_nonce + self.0.sender_config.max_nonce_ahead;
            if !(expected_nonce..=max_nonce).contains(&tx.common_data.nonce.0) {
                Err(SubmitTxError::NonceIsTooHigh(
                    expected_nonce,
                    max_nonce,
                    tx.nonce().0,
                ))
            } else {
                Ok(())
            }
        }
    }

    async fn get_expected_nonce(&self, initiator_account: Address) -> anyhow::Result<Nonce> {
        let mut storage = self.acquire_replica_connection().await?;
        let latest_block_number = storage
            .blocks_dal()
            .get_sealed_l2_block_number()
            .await?
            .context("no L2 blocks in storage")?;

        let nonce = storage
            .storage_web3_dal()
            .get_address_historical_nonce(initiator_account, latest_block_number)
            .await
            .with_context(|| {
                format!("failed getting nonce for address {initiator_account:?} at L2 block #{latest_block_number}")
            })?;
        let nonce = u32::try_from(nonce)
            .map_err(|err| anyhow::anyhow!("failed converting nonce to u32: {err}"))?;
        Ok(Nonce(nonce))
    }

    async fn validate_enough_balance(&self, tx: &L2Tx) -> Result<(), SubmitTxError> {
        let paymaster = tx.common_data.paymaster_params.paymaster;
        // The paymaster is expected to pay for the tx; whatever balance the user has, we don't care.
        if paymaster != Address::default() {
            return Ok(());
        }

        let balance = self.get_balance(&tx.common_data.initiator_address).await?;
        // Estimate the minimum fee price user will agree to.
        let gas_price = tx.common_data.fee.max_fee_per_gas;
        let max_fee = tx.common_data.fee.gas_limit * gas_price;
        let max_fee_and_value = max_fee + tx.execute.value;

        if balance < max_fee_and_value {
            Err(SubmitTxError::NotEnoughBalanceForFeeValue(
                balance,
                max_fee,
                tx.execute.value,
            ))
        } else {
            Ok(())
        }
    }

    async fn get_balance(&self, initiator_address: &H160) -> anyhow::Result<U256> {
        let eth_balance_key = storage_key_for_eth_balance(initiator_address);
        let balance = self
            .acquire_replica_connection()
            .await?
            .storage_web3_dal()
            .get_value(&eth_balance_key)
            .await?;
        Ok(h256_to_u256(balance))
    }

    // For now, both L1 gas price and pubdata price are scaled with the same coefficient
    async fn scaled_batch_fee_input(&self) -> anyhow::Result<BatchFeeInput> {
        self.0
            .batch_fee_input_provider
            .get_batch_fee_input_scaled(
                self.0.sender_config.gas_price_scale_factor,
                self.0.sender_config.gas_price_scale_factor,
            )
            .await
    }

    pub(crate) async fn eth_call(
        &self,
        block_args: BlockArgs,
        call_overrides: CallOverrides,
        call: L2Tx,
        state_override: Option<StateOverride>,
    ) -> Result<Vec<u8>, SubmitTxError> {
        let vm_permit = self.0.vm_concurrency_limiter.acquire().await;
        let vm_permit = vm_permit.ok_or(SubmitTxError::ServerShuttingDown)?;

        let mut connection;
        let fee_input = if block_args.resolves_to_latest_sealed_l2_block() {
            let fee_input = self
                .0
                .batch_fee_input_provider
                .get_batch_fee_input()
                .await?;
            // It is important to acquire a connection after calling the provider; see the comment above.
            connection = self.acquire_replica_connection().await?;
            fee_input
        } else {
            connection = self.acquire_replica_connection().await?;
            block_args.historical_fee_input(&mut connection).await?
        };

        let action = SandboxAction::Call {
            call,
            fee_input,
            enforced_base_fee: call_overrides.enforced_base_fee,
            tracing_params: OneshotTracingParams::default(),
        };
        let result = self
            .0
            .executor
            .execute_in_sandbox(vm_permit, connection, action, &block_args, state_override)
            .await?;
        result.vm.into_api_call_result()
    }

    pub async fn gas_price(&self) -> anyhow::Result<u64> {
        let mut connection = self.acquire_replica_connection().await?;
        let protocol_version = connection
            .blocks_dal()
            .pending_protocol_version()
            .await
            .context("failed obtaining pending protocol version")?;
        drop(connection);

        let (base_fee, _) = derive_base_fee_and_gas_per_pubdata(
            self.scaled_batch_fee_input().await?,
            protocol_version.into(),
        );
        Ok(base_fee)
    }

    fn ensure_tx_executable(
        &self,
        transaction: &Transaction,
        tx_metrics: &TransactionExecutionMetrics,
        log_message: bool,
    ) -> Result<(), SubmitTxError> {
        // Hash is not computable for the provided `transaction` during gas estimation (it doesn't have
        // its input data set). Since we don't log a hash in this case anyway, we just use a dummy value.
        let tx_hash = if log_message {
            transaction.hash()
        } else {
            H256::zero()
        };

        // Using `ProtocolVersionId::latest()` for a short period we might end up in a scenario where the StateKeeper is still pre-boojum
        // but the API assumes we are post boojum. In this situation we will determine a tx as being executable but the StateKeeper will
        // still reject them as it's not.
        let protocol_version = ProtocolVersionId::latest();
        let seal_data = SealData::for_transaction(transaction, tx_metrics, protocol_version);
        if let Some(reason) = self
            .0
            .sealer
            .find_unexecutable_reason(&seal_data, protocol_version)
        {
            let message = format!(
                "Tx is Unexecutable because of {reason}; inputs for decision: {seal_data:?}"
            );
            if log_message {
                tracing::info!("{tx_hash:#?} {message}");
            }
            return Err(SubmitTxError::Unexecutable(message));
        }
        Ok(())
    }
}<|MERGE_RESOLUTION|>--- conflicted
+++ resolved
@@ -27,13 +27,8 @@
     l2::{error::TxCheckError::TxDuplication, L2Tx},
     transaction_request::CallOverrides,
     utils::storage_key_for_eth_balance,
-<<<<<<< HEAD
+    vm::FastVmMode,
     AccountTreeId, Address, L2ChainId, Nonce, ProtocolVersionId, Transaction, H160, H256, U256,
-=======
-    vm::FastVmMode,
-    AccountTreeId, Address, L2ChainId, Nonce, ProtocolVersionId, Transaction, H160, H256,
-    MAX_NEW_FACTORY_DEPS, U256,
->>>>>>> c291a2b2
 };
 use zksync_utils::h256_to_u256;
 use zksync_vm_executor::oneshot::{
