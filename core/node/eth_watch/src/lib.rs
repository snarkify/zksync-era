//! Ethereum watcher polls the Ethereum node for the relevant events, such as priority operations (aka L1 transactions),
//! protocol upgrades etc.
//! New events are accepted to the ZKsync network once they have the sufficient amount of L1 confirmations.

use std::time::Duration;

use anyhow::Context as _;
use tokio::sync::watch;
use zksync_dal::{Connection, ConnectionPool, Core, CoreDal, DalError};
<<<<<<< HEAD
use zksync_mini_merkle_tree::SyncMerkleTree;
use zksync_system_constants::PRIORITY_EXPIRATION;
use zksync_types::{
    ethabi::Contract, l1::L1Tx, protocol_version::ProtocolSemanticVersion,
=======
use zksync_system_constants::PRIORITY_EXPIRATION;
use zksync_types::{
    ethabi::Contract, protocol_version::ProtocolSemanticVersion,
>>>>>>> eed8198f
    web3::BlockNumber as Web3BlockNumber, PriorityOpId,
};

pub use self::client::EthHttpQueryClient;
use self::{
    client::{EthClient, RETRY_LIMIT},
    event_processors::{EventProcessor, EventProcessorError, PriorityOpsEventProcessor},
    metrics::METRICS,
};
use crate::event_processors::{DecentralizedUpgradesEventProcessor, EventsSource};

mod client;
mod event_processors;
mod metrics;
#[cfg(test)]
mod tests;

#[derive(Debug)]
struct EthWatchState {
    last_seen_protocol_version: ProtocolSemanticVersion,
    next_expected_priority_id: PriorityOpId,
}

/// Ethereum watcher component.
#[derive(Debug)]
pub struct EthWatch {
    l1_client: Box<dyn EthClient>,
    sl_client: Box<dyn EthClient>,
    poll_interval: Duration,
    event_processors: Vec<Box<dyn EventProcessor>>,
    pool: ConnectionPool<Core>,
}

impl EthWatch {
    #[allow(clippy::too_many_arguments)]
    pub async fn new(
        chain_admin_contract: &Contract,
        l1_client: Box<dyn EthClient>,
        sl_client: Box<dyn EthClient>,
        pool: ConnectionPool<Core>,
        poll_interval: Duration,
        priority_merkle_tree: SyncMerkleTree<L1Tx>,
    ) -> anyhow::Result<Self> {
        let mut storage = pool.connection_tagged("eth_watch").await?;
        let state = Self::initialize_state(&mut storage).await?;
        tracing::info!("initialized state: {state:?}");
        drop(storage);

        let priority_ops_processor =
<<<<<<< HEAD
            PriorityOpsEventProcessor::new(state.next_expected_priority_id, priority_merkle_tree)?;
=======
            PriorityOpsEventProcessor::new(state.next_expected_priority_id)?;
>>>>>>> eed8198f
        let decentralized_upgrades_processor = DecentralizedUpgradesEventProcessor::new(
            state.last_seen_protocol_version,
            chain_admin_contract,
        );
        let event_processors: Vec<Box<dyn EventProcessor>> = vec![
            Box::new(priority_ops_processor),
            Box::new(decentralized_upgrades_processor),
        ];

        Ok(Self {
            l1_client,
            sl_client,
            poll_interval,
            event_processors,
            pool,
        })
    }

    #[tracing::instrument(name = "EthWatch::initialize_state", skip_all)]
    async fn initialize_state(storage: &mut Connection<'_, Core>) -> anyhow::Result<EthWatchState> {
        let next_expected_priority_id: PriorityOpId = storage
            .transactions_dal()
            .last_priority_id()
            .await?
            .map_or(PriorityOpId(0), |e| e + 1);

        let last_seen_protocol_version = storage
            .protocol_versions_dal()
            .latest_semantic_version()
            .await?
            .context("expected at least one (genesis) version to be present in DB")?;

        Ok(EthWatchState {
            next_expected_priority_id,
            last_seen_protocol_version,
        })
    }

    pub async fn run(mut self, mut stop_receiver: watch::Receiver<bool>) -> anyhow::Result<()> {
        let mut timer = tokio::time::interval(self.poll_interval);
        let pool = self.pool.clone();

        while !*stop_receiver.borrow_and_update() {
            tokio::select! {
                _ = timer.tick() => { /* continue iterations */ }
                _ = stop_receiver.changed() => break,
            }
            METRICS.eth_poll.inc();

            let mut storage = pool.connection_tagged("eth_watch").await?;
            match self.loop_iteration(&mut storage).await {
                Ok(()) => { /* everything went fine */ }
                Err(EventProcessorError::Internal(err)) => {
                    tracing::error!("Internal error processing new blocks: {err:?}");
                    return Err(err);
                }
                Err(err) => {
                    // This is an error because otherwise we could potentially miss a priority operation
                    // thus entering priority mode, which is not desired.
                    tracing::error!("Failed to process new blocks: {err}");
                }
            }
        }

        tracing::info!("Stop signal received, eth_watch is shutting down");
        Ok(())
    }

    #[tracing::instrument(name = "EthWatch::loop_iteration", skip_all)]
    async fn loop_iteration(
        &mut self,
        storage: &mut Connection<'_, Core>,
    ) -> Result<(), EventProcessorError> {
        for processor in &mut self.event_processors {
            let client = match processor.event_source() {
                EventsSource::L1 => self.l1_client.as_ref(),
                EventsSource::SL => self.sl_client.as_ref(),
            };
            let chain_id = client.chain_id().await?;
            let finalized_block = client.finalized_block_number().await?;

            let from_block = storage
<<<<<<< HEAD
                .eth_watcher_dal()
=======
                .processed_events_dal()
>>>>>>> eed8198f
                .get_or_set_next_block_to_process(
                    processor.event_type(),
                    chain_id,
                    finalized_block.saturating_sub(PRIORITY_EXPIRATION),
                )
                .await
                .map_err(DalError::generalize)?;

            // There are no new blocks so there is nothing to be done
            if from_block > finalized_block {
                continue;
            }
<<<<<<< HEAD

=======
>>>>>>> eed8198f
            let processor_events = client
                .get_events(
                    Web3BlockNumber::Number(from_block.into()),
                    Web3BlockNumber::Number(finalized_block.into()),
                    processor.relevant_topic(),
                    None,
                    RETRY_LIMIT,
                )
                .await?;
            let processed_events_count = processor
                .process_events(storage, &*self.sl_client, processor_events.clone())
                .await?;

            let next_block_to_process = if processed_events_count == processor_events.len() {
                finalized_block + 1
            } else if processed_events_count == 0 {
                //nothing was processed
                from_block
            } else {
                processor_events[processed_events_count - 1]
                    .block_number
                    .expect("Event block number is missing")
                    .try_into()
                    .unwrap()
            };

            storage
<<<<<<< HEAD
                .eth_watcher_dal()
=======
                .processed_events_dal()
>>>>>>> eed8198f
                .update_next_block_to_process(
                    processor.event_type(),
                    chain_id,
                    next_block_to_process,
                )
                .await
                .map_err(DalError::generalize)?;
        }
        Ok(())
    }
}<|MERGE_RESOLUTION|>--- conflicted
+++ resolved
@@ -7,16 +7,10 @@
 use anyhow::Context as _;
 use tokio::sync::watch;
 use zksync_dal::{Connection, ConnectionPool, Core, CoreDal, DalError};
-<<<<<<< HEAD
 use zksync_mini_merkle_tree::SyncMerkleTree;
 use zksync_system_constants::PRIORITY_EXPIRATION;
 use zksync_types::{
     ethabi::Contract, l1::L1Tx, protocol_version::ProtocolSemanticVersion,
-=======
-use zksync_system_constants::PRIORITY_EXPIRATION;
-use zksync_types::{
-    ethabi::Contract, protocol_version::ProtocolSemanticVersion,
->>>>>>> eed8198f
     web3::BlockNumber as Web3BlockNumber, PriorityOpId,
 };
 
@@ -66,11 +60,7 @@
         drop(storage);
 
         let priority_ops_processor =
-<<<<<<< HEAD
             PriorityOpsEventProcessor::new(state.next_expected_priority_id, priority_merkle_tree)?;
-=======
-            PriorityOpsEventProcessor::new(state.next_expected_priority_id)?;
->>>>>>> eed8198f
         let decentralized_upgrades_processor = DecentralizedUpgradesEventProcessor::new(
             state.last_seen_protocol_version,
             chain_admin_contract,
@@ -153,11 +143,7 @@
             let finalized_block = client.finalized_block_number().await?;
 
             let from_block = storage
-<<<<<<< HEAD
                 .eth_watcher_dal()
-=======
-                .processed_events_dal()
->>>>>>> eed8198f
                 .get_or_set_next_block_to_process(
                     processor.event_type(),
                     chain_id,
@@ -170,10 +156,6 @@
             if from_block > finalized_block {
                 continue;
             }
-<<<<<<< HEAD
-
-=======
->>>>>>> eed8198f
             let processor_events = client
                 .get_events(
                     Web3BlockNumber::Number(from_block.into()),
@@ -201,11 +183,7 @@
             };
 
             storage
-<<<<<<< HEAD
                 .eth_watcher_dal()
-=======
-                .processed_events_dal()
->>>>>>> eed8198f
                 .update_next_block_to_process(
                     processor.event_type(),
                     chain_id,
