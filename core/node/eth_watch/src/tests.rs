use std::{collections::HashMap, convert::TryInto, sync::Arc};

use tokio::sync::RwLock;
use zksync_contracts::{governance_contract, hyperchain_contract};
use zksync_dal::{Connection, ConnectionPool, Core, CoreDal};
use zksync_eth_client::{ContractCallError, EnrichedClientResult};
use zksync_types::{
    abi, ethabi,
    ethabi::{Hash, Token},
    l1::{L1Tx, OpProcessingType, PriorityQueueType},
    protocol_upgrade::{ProtocolUpgradeTx, ProtocolUpgradeTxCommonData},
    protocol_version::ProtocolSemanticVersion,
    web3::{BlockNumber, Log},
    Address, Execute, L1ChainId, L1TxCommonData, PriorityOpId, ProtocolUpgrade, ProtocolVersion,
    ProtocolVersionId, Transaction, H256, U256,
};

use crate::{client::EthClient, EthWatch};

#[derive(Debug)]
struct FakeEthClientData {
    transactions: HashMap<u64, Vec<Log>>,
    diamond_upgrades: HashMap<u64, Vec<Log>>,
    governance_upgrades: HashMap<u64, Vec<Log>>,
    last_finalized_block_number: u64,
}

impl FakeEthClientData {
    fn new() -> Self {
        Self {
            transactions: Default::default(),
            diamond_upgrades: Default::default(),
            governance_upgrades: Default::default(),
            last_finalized_block_number: 0,
        }
    }

    fn add_transactions(&mut self, transactions: &[L1Tx]) {
        for transaction in transactions {
            let eth_block = transaction.eth_block();
            self.transactions
                .entry(eth_block.0 as u64)
                .or_default()
                .push(tx_into_log(transaction.clone()));
        }
    }

    fn add_governance_upgrades(&mut self, upgrades: &[(ProtocolUpgrade, u64)]) {
        for (upgrade, eth_block) in upgrades {
            self.governance_upgrades
                .entry(*eth_block)
                .or_default()
                .push(upgrade_into_governor_log(upgrade.clone(), *eth_block));
        }
    }

    fn set_last_finalized_block_number(&mut self, number: u64) {
        self.last_finalized_block_number = number;
    }
}

#[derive(Debug, Clone)]
struct MockEthClient {
    inner: Arc<RwLock<FakeEthClientData>>,
}

impl MockEthClient {
    fn new() -> Self {
        Self {
            inner: Arc::new(RwLock::new(FakeEthClientData::new())),
        }
    }

    async fn add_transactions(&mut self, transactions: &[L1Tx]) {
        self.inner.write().await.add_transactions(transactions);
    }

    async fn add_governance_upgrades(&mut self, upgrades: &[(ProtocolUpgrade, u64)]) {
        self.inner.write().await.add_governance_upgrades(upgrades);
    }

    async fn set_last_finalized_block_number(&mut self, number: u64) {
        self.inner
            .write()
            .await
            .set_last_finalized_block_number(number);
    }

    async fn block_to_number(&self, block: BlockNumber) -> u64 {
        match block {
            BlockNumber::Earliest => 0,
            BlockNumber::Number(number) => number.as_u64(),
            BlockNumber::Pending
            | BlockNumber::Latest
            | BlockNumber::Finalized
            | BlockNumber::Safe => unreachable!(),
        }
    }
}

#[async_trait::async_trait]
impl EthClient for MockEthClient {
    async fn get_events(
        &self,
        from: BlockNumber,
        to: BlockNumber,
        _retries_left: usize,
    ) -> EnrichedClientResult<Vec<Log>> {
        let from = self.block_to_number(from).await;
        let to = self.block_to_number(to).await;
        let mut logs = vec![];
        for number in from..=to {
            if let Some(ops) = self.inner.read().await.transactions.get(&number) {
                logs.extend_from_slice(ops);
            }
            if let Some(ops) = self.inner.read().await.diamond_upgrades.get(&number) {
                logs.extend_from_slice(ops);
            }
            if let Some(ops) = self.inner.read().await.governance_upgrades.get(&number) {
                logs.extend_from_slice(ops);
            }
        }
        Ok(logs)
    }

    fn set_topics(&mut self, _topics: Vec<Hash>) {}

    async fn scheduler_vk_hash(
        &self,
        _verifier_address: Address,
    ) -> Result<H256, ContractCallError> {
        Ok(H256::zero())
    }

    async fn finalized_block_number(&self) -> EnrichedClientResult<u64> {
        Ok(self.inner.read().await.last_finalized_block_number)
    }

    fn get_chain_id(&self) -> L1ChainId {
        L1ChainId(9)
    }
}

fn build_l1_tx(serial_id: u64, eth_block: u64) -> L1Tx {
    let tx = L1Tx {
        execute: Execute {
            contract_address: Address::repeat_byte(0x11),
            calldata: vec![1, 2, 3],
            factory_deps: Some(vec![]),
            value: U256::zero(),
        },
        common_data: L1TxCommonData {
            serial_id: PriorityOpId(serial_id),
            sender: [1u8; 20].into(),
<<<<<<< HEAD
            deadline_block: 0,
=======
            eth_block,
>>>>>>> 89c8cac6
            gas_limit: Default::default(),
            max_fee_per_gas: Default::default(),
            gas_per_pubdata_limit: 1u32.into(),
            full_fee: Default::default(),
            layer_2_tip_fee: U256::from(10u8),
            refund_recipient: Address::zero(),
            to_mint: Default::default(),
            priority_queue_type: PriorityQueueType::Deque,
            op_processing_type: OpProcessingType::Common,
            canonical_tx_hash: H256::default(),
        },
        received_timestamp_ms: 0,
    };
    // Convert to abi::Transaction and back, so that canonical_tx_hash is computed.
    let tx =
        Transaction::try_from(abi::Transaction::try_from(Transaction::from(tx)).unwrap()).unwrap();
    tx.try_into().unwrap()
}

fn build_upgrade_tx(id: ProtocolVersionId, eth_block: u64) -> ProtocolUpgradeTx {
    let tx = ProtocolUpgradeTx {
        execute: Execute {
            contract_address: Address::repeat_byte(0x11),
            calldata: vec![1, 2, 3],
            factory_deps: None,
            value: U256::zero(),
        },
        common_data: ProtocolUpgradeTxCommonData {
            upgrade_id: id,
            sender: [1u8; 20].into(),
<<<<<<< HEAD
=======
            eth_block,
>>>>>>> 89c8cac6
            gas_limit: Default::default(),
            max_fee_per_gas: Default::default(),
            gas_per_pubdata_limit: 1u32.into(),
            refund_recipient: Address::zero(),
            to_mint: Default::default(),
            canonical_tx_hash: H256::zero(),
        },
        received_timestamp_ms: 0,
    };
    // Convert to abi::Transaction and back, so that canonical_tx_hash is computed.
    Transaction::try_from(abi::Transaction::try_from(Transaction::from(tx)).unwrap())
        .unwrap()
        .try_into()
        .unwrap()
}

async fn create_test_watcher(connection_pool: ConnectionPool<Core>) -> (EthWatch, MockEthClient) {
    let client = MockEthClient::new();
    let watcher = EthWatch::new(
        Address::default(),
        &governance_contract(),
        Box::new(client.clone()),
        connection_pool,
        std::time::Duration::from_nanos(1),
    )
    .await
    .unwrap();

    (watcher, client)
}

#[tokio::test]
async fn test_normal_operation_l1_txs() {
    let connection_pool = ConnectionPool::<Core>::test_pool().await;
    setup_db(&connection_pool).await;
    let (mut watcher, mut client) = create_test_watcher(connection_pool.clone()).await;

    let mut storage = connection_pool.connection().await.unwrap();
    client
        .add_transactions(&[build_l1_tx(0, 10), build_l1_tx(1, 14), build_l1_tx(2, 18)])
        .await;
    client.set_last_finalized_block_number(15).await;
    // second tx will not be processed, as it's block is not finalized yet.
    watcher.loop_iteration(&mut storage).await.unwrap();
    let db_txs = get_all_db_txs(&mut storage).await;
    let mut db_txs: Vec<L1Tx> = db_txs
        .into_iter()
        .map(|tx| tx.try_into().unwrap())
        .collect();
    db_txs.sort_by_key(|tx| tx.common_data.serial_id);
    assert_eq!(db_txs.len(), 2);
    let db_tx = db_txs[0].clone();
    assert_eq!(db_tx.common_data.serial_id.0, 0);
    let db_tx = db_txs[1].clone();
    assert_eq!(db_tx.common_data.serial_id.0, 1);

    client.set_last_finalized_block_number(20).await;
    // now the second tx will be processed
    watcher.loop_iteration(&mut storage).await.unwrap();
    let db_txs = get_all_db_txs(&mut storage).await;
    let mut db_txs: Vec<L1Tx> = db_txs
        .into_iter()
        .map(|tx| tx.try_into().unwrap())
        .collect();
    db_txs.sort_by_key(|tx| tx.common_data.serial_id);
    assert_eq!(db_txs.len(), 3);
    let db_tx = db_txs[2].clone();
    assert_eq!(db_tx.common_data.serial_id.0, 2);
}

#[tokio::test]
async fn test_gap_in_governance_upgrades() {
    let connection_pool = ConnectionPool::<Core>::test_pool().await;
    setup_db(&connection_pool).await;
    let (mut watcher, mut client) = create_test_watcher(connection_pool.clone()).await;

    let mut storage = connection_pool.connection().await.unwrap();
    client
        .add_governance_upgrades(&[(
            ProtocolUpgrade {
                version: ProtocolSemanticVersion {
                    minor: ProtocolVersionId::next(),
                    patch: 0.into(),
                },
                tx: None,
                ..Default::default()
            },
            10,
        )])
        .await;
    client.set_last_finalized_block_number(15).await;
    watcher.loop_iteration(&mut storage).await.unwrap();

    let db_versions = storage.protocol_versions_dal().all_versions().await;
    // there should be genesis version and just added version
    assert_eq!(db_versions.len(), 2);

    let previous_version = (ProtocolVersionId::latest() as u16 - 1).try_into().unwrap();
    let next_version = ProtocolVersionId::next();
    assert_eq!(db_versions[0].minor, previous_version);
    assert_eq!(db_versions[1].minor, next_version);
}

#[tokio::test]
async fn test_normal_operation_governance_upgrades() {
    zksync_concurrency::testonly::abort_on_panic();
    let connection_pool = ConnectionPool::<Core>::test_pool().await;
    setup_db(&connection_pool).await;

    let mut client = MockEthClient::new();
    let mut watcher = EthWatch::new(
        Address::default(),
        &governance_contract(),
        Box::new(client.clone()),
        connection_pool.clone(),
        std::time::Duration::from_nanos(1),
    )
    .await
    .unwrap();

    let mut storage = connection_pool.connection().await.unwrap();
    client
        .add_governance_upgrades(&[
            (
                ProtocolUpgrade {
                    tx: None,
                    ..Default::default()
                },
                10,
            ),
            (
                ProtocolUpgrade {
                    version: ProtocolSemanticVersion {
                        minor: ProtocolVersionId::next(),
                        patch: 0.into(),
                    },
                    tx: Some(build_upgrade_tx(ProtocolVersionId::next(), 18)),
                    ..Default::default()
                },
                18,
            ),
            (
                ProtocolUpgrade {
                    version: ProtocolSemanticVersion {
                        minor: ProtocolVersionId::next(),
                        patch: 1.into(),
                    },
                    tx: None,
                    ..Default::default()
                },
                19,
            ),
        ])
        .await;
    client.set_last_finalized_block_number(15).await;
    // The second upgrade will not be processed, as it has less than 5 confirmations.
    watcher.loop_iteration(&mut storage).await.unwrap();

    let db_versions = storage.protocol_versions_dal().all_versions().await;
    // There should be genesis version and just added version.
    assert_eq!(db_versions.len(), 2);
    assert_eq!(db_versions[1].minor, ProtocolVersionId::latest());

    client.set_last_finalized_block_number(20).await;
    // Now the second and the third upgrades will be processed.
    watcher.loop_iteration(&mut storage).await.unwrap();
    let db_versions = storage.protocol_versions_dal().all_versions().await;
    let mut expected_version = ProtocolSemanticVersion {
        minor: ProtocolVersionId::next(),
        patch: 0.into(),
    };
    assert_eq!(db_versions.len(), 4);
    assert_eq!(db_versions[2], expected_version);
    expected_version.patch += 1;
    assert_eq!(db_versions[3], expected_version);

    // Check that tx was saved with the second upgrade.
    let tx = storage
        .protocol_versions_dal()
        .get_protocol_upgrade_tx(ProtocolVersionId::next())
        .await
        .unwrap()
        .expect("no protocol upgrade transaction");
    assert_eq!(tx.common_data.upgrade_id, ProtocolVersionId::next());
}

#[tokio::test]
#[should_panic]
async fn test_gap_in_single_batch() {
    let connection_pool = ConnectionPool::<Core>::test_pool().await;
    setup_db(&connection_pool).await;
    let (mut watcher, mut client) = create_test_watcher(connection_pool.clone()).await;

    let mut storage = connection_pool.connection().await.unwrap();
    client
        .add_transactions(&[
            build_l1_tx(0, 10),
            build_l1_tx(1, 14),
            build_l1_tx(2, 14),
            build_l1_tx(3, 14),
            build_l1_tx(5, 14),
        ])
        .await;
    client.set_last_finalized_block_number(15).await;
    watcher.loop_iteration(&mut storage).await.unwrap();
}

#[tokio::test]
#[should_panic]
async fn test_gap_between_batches() {
    let connection_pool = ConnectionPool::<Core>::test_pool().await;
    setup_db(&connection_pool).await;
    let (mut watcher, mut client) = create_test_watcher(connection_pool.clone()).await;

    let mut storage = connection_pool.connection().await.unwrap();
    client
        .add_transactions(&[
            // this goes to the first batch
            build_l1_tx(0, 10),
            build_l1_tx(1, 14),
            build_l1_tx(2, 14),
            // this goes to the second batch
            build_l1_tx(4, 20),
            build_l1_tx(5, 22),
        ])
        .await;
    client.set_last_finalized_block_number(15).await;
    watcher.loop_iteration(&mut storage).await.unwrap();

    let db_txs = get_all_db_txs(&mut storage).await;
    assert_eq!(db_txs.len(), 3);
    client.set_last_finalized_block_number(25).await;
    watcher.loop_iteration(&mut storage).await.unwrap();
}

#[tokio::test]
async fn test_overlapping_batches() {
    zksync_concurrency::testonly::abort_on_panic();
    let connection_pool = ConnectionPool::<Core>::test_pool().await;
    setup_db(&connection_pool).await;
    let (mut watcher, mut client) = create_test_watcher(connection_pool.clone()).await;

    let mut storage = connection_pool.connection().await.unwrap();
    client
        .add_transactions(&[
            // this goes to the first batch
            build_l1_tx(0, 10),
            build_l1_tx(1, 14),
            build_l1_tx(2, 14),
            // this goes to the second batch
            build_l1_tx(1, 20),
            build_l1_tx(2, 22),
            build_l1_tx(3, 23),
            build_l1_tx(4, 23),
        ])
        .await;
    client.set_last_finalized_block_number(15).await;
    watcher.loop_iteration(&mut storage).await.unwrap();

    let db_txs = get_all_db_txs(&mut storage).await;
    assert_eq!(db_txs.len(), 3);

    client.set_last_finalized_block_number(25).await;
    watcher.loop_iteration(&mut storage).await.unwrap();

    let db_txs = get_all_db_txs(&mut storage).await;
    assert_eq!(db_txs.len(), 5);
    let mut db_txs: Vec<L1Tx> = db_txs
        .into_iter()
        .map(|tx| tx.try_into().unwrap())
        .collect();
    db_txs.sort_by_key(|tx| tx.common_data.serial_id);
    let tx = db_txs[2].clone();
    assert_eq!(tx.common_data.serial_id.0, 2);
    let tx = db_txs[4].clone();
    assert_eq!(tx.common_data.serial_id.0, 4);
}

async fn get_all_db_txs(storage: &mut Connection<'_, Core>) -> Vec<Transaction> {
    storage.transactions_dal().reset_mempool().await.unwrap();
    storage
        .transactions_dal()
        .sync_mempool(&[], &[], 0, 0, 1000)
        .await
        .unwrap()
}

fn tx_into_log(tx: L1Tx) -> Log {
    let tx = abi::Transaction::try_from(Transaction::from(tx)).unwrap();
    let abi::Transaction::L1 {
        tx,
        factory_deps,
        eth_block,
        ..
    } = tx
    else {
        unreachable!()
    };

    let data = ethabi::encode(
        &abi::NewPriorityRequest {
            tx_id: tx.nonce,
            tx_hash: tx.hash().into(),
            expiration_timestamp: u64::MAX,
            transaction: tx,
            factory_deps,
        }
        .encode(),
    );

    Log {
        address: Address::repeat_byte(0x1),
        topics: vec![hyperchain_contract()
            .event("NewPriorityRequest")
            .expect("NewPriorityRequest event is missing in abi")
            .signature()],
        data: data.into(),
        block_hash: Some(H256::repeat_byte(0x11)),
        block_number: Some(eth_block.into()),
        transaction_hash: Some(H256::default()),
        transaction_index: Some(0u64.into()),
        log_index: Some(0u64.into()),
        transaction_log_index: Some(0u64.into()),
        log_type: None,
        removed: None,
    }
}

fn upgrade_into_governor_log(upgrade: ProtocolUpgrade, eth_block: u64) -> Log {
    let diamond_cut = upgrade_into_diamond_cut(upgrade);
    let execute_upgrade_selector = hyperchain_contract()
        .function("executeUpgrade")
        .unwrap()
        .short_signature();
    let diamond_upgrade_calldata = execute_upgrade_selector
        .iter()
        .copied()
        .chain(ethabi::encode(&[diamond_cut]))
        .collect();
    let governance_call = Token::Tuple(vec![
        Token::Address(Default::default()),
        Token::Uint(U256::default()),
        Token::Bytes(diamond_upgrade_calldata),
    ]);
    let governance_operation = Token::Tuple(vec![
        Token::Array(vec![governance_call]),
        Token::FixedBytes(vec![0u8; 32]),
        Token::FixedBytes(vec![0u8; 32]),
    ]);
    let final_data = ethabi::encode(&[Token::FixedBytes(vec![0u8; 32]), governance_operation]);

    Log {
        address: Address::repeat_byte(0x1),
        topics: vec![
            governance_contract()
                .event("TransparentOperationScheduled")
                .expect("TransparentOperationScheduled event is missing in abi")
                .signature(),
            Default::default(),
        ],
        data: final_data.into(),
        block_hash: Some(H256::repeat_byte(0x11)),
        block_number: Some(eth_block.into()),
        transaction_hash: Some(H256::random()),
        transaction_index: Some(0u64.into()),
        log_index: Some(0u64.into()),
        transaction_log_index: Some(0u64.into()),
        log_type: None,
        removed: None,
    }
}

fn upgrade_into_diamond_cut(upgrade: ProtocolUpgrade) -> Token {
    let abi::Transaction::L1 {
        tx, factory_deps, ..
    } = upgrade
        .tx
        .map(|tx| Transaction::from(tx).try_into().unwrap())
        .unwrap_or(abi::Transaction::L1 {
            tx: Default::default(),
            factory_deps: vec![],
            eth_block: 0,
            received_timestamp_ms: 0,
        })
    else {
        unreachable!()
    };
    let upgrade_token = abi::ProposedUpgrade {
        l2_protocol_upgrade_tx: tx,
        factory_deps,
        bootloader_hash: upgrade.bootloader_code_hash.unwrap_or_default().into(),
        default_account_hash: upgrade.default_account_code_hash.unwrap_or_default().into(),
        verifier: upgrade.verifier_address.unwrap_or_default(),
        verifier_params: upgrade.verifier_params.unwrap_or_default().into(),
        l1_contracts_upgrade_calldata: vec![],
        post_upgrade_calldata: vec![],
        upgrade_timestamp: upgrade.timestamp.into(),
        new_protocol_version: upgrade.version.pack(),
    }
    .encode();
    Token::Tuple(vec![
        Token::Array(vec![]),
        Token::Address(Default::default()),
        Token::Bytes(
            vec![0u8; 4]
                .into_iter()
                .chain(ethabi::encode(&[upgrade_token]))
                .collect(),
        ),
    ])
}

async fn setup_db(connection_pool: &ConnectionPool<Core>) {
    connection_pool
        .connection()
        .await
        .unwrap()
        .protocol_versions_dal()
        .save_protocol_version_with_tx(&ProtocolVersion {
            version: ProtocolSemanticVersion {
                minor: (ProtocolVersionId::latest() as u16 - 1).try_into().unwrap(),
                patch: 0.into(),
            },
            ..Default::default()
        })
        .await
        .unwrap();
}<|MERGE_RESOLUTION|>--- conflicted
+++ resolved
@@ -152,11 +152,7 @@
         common_data: L1TxCommonData {
             serial_id: PriorityOpId(serial_id),
             sender: [1u8; 20].into(),
-<<<<<<< HEAD
-            deadline_block: 0,
-=======
             eth_block,
->>>>>>> 89c8cac6
             gas_limit: Default::default(),
             max_fee_per_gas: Default::default(),
             gas_per_pubdata_limit: 1u32.into(),
@@ -187,14 +183,8 @@
         common_data: ProtocolUpgradeTxCommonData {
             upgrade_id: id,
             sender: [1u8; 20].into(),
-<<<<<<< HEAD
-=======
             eth_block,
->>>>>>> 89c8cac6
-            gas_limit: Default::default(),
-            max_fee_per_gas: Default::default(),
             gas_per_pubdata_limit: 1u32.into(),
-            refund_recipient: Address::zero(),
             to_mint: Default::default(),
             canonical_tx_hash: H256::zero(),
         },
