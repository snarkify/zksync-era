import * as path from 'path';
import * as fs from 'fs';
import * as ethers from 'ethers';
import * as zksync from 'zksync-ethers';
import { TestEnvironment } from './types';
import { Reporter } from './reporter';
import { L2_BASE_TOKEN_ADDRESS } from 'zksync-ethers/build/src/utils';
import { isNetworkLocal } from 'zk/src/utils';

/**
 * Attempts to connect to server.
 * This function returns once connection can be established, or throws an exception in case of timeout.
 * It also waits for L2 ERC20 bridge to be deployed.
 *
 * This function is expected to be called *before* loading an environment via `loadTestEnvironment`,
 * because the latter expects server to be running and may throw otherwise.
 */
export async function waitForServer() {
    const reporter = new Reporter();
    // Server startup may take a lot of time on the staging.
    const attemptIntervalMs = 1000;
    const maxAttempts = 20 * 60; // 20 minutes

    const l2NodeUrl = ensureVariable(
        process.env.ZKSYNC_WEB3_API_URL || process.env.API_WEB3_JSON_RPC_HTTP_URL,
        'L2 node URL'
    );
    const l2Provider = new zksync.Provider(l2NodeUrl);

    reporter.startAction('Connecting to server');
    for (let i = 0; i < maxAttempts; ++i) {
        try {
            await l2Provider.getNetwork(); // Will throw if the server is not ready yet.
            const bridgeAddress = (await l2Provider.getDefaultBridgeAddresses()).sharedL2;
            const code = await l2Provider.getCode(bridgeAddress);
            if (code == '0x') {
                throw Error('L2 ERC20 bridge is not deployed yet, server is not ready');
            }
            reporter.finishAction();
            return;
        } catch (e) {
            reporter.message(`Attempt #${i + 1} to check the server readiness failed`);
            await zksync.utils.sleep(attemptIntervalMs);
        }
    }
    throw new Error('Failed to wait for the server to start');
}

/**
 * Loads the test environment from the env variables.
 */
export async function loadTestEnvironment(): Promise<TestEnvironment> {
    const network = process.env.CHAIN_ETH_NETWORK || 'localhost';

    let mainWalletPK;
    if (isNetworkLocal(network)) {
        const testConfigPath = path.join(process.env.ZKSYNC_HOME!, `etc/test_config/constant`);
        const ethTestConfig = JSON.parse(fs.readFileSync(`${testConfigPath}/eth.json`, { encoding: 'utf-8' }));
        mainWalletPK = ethers.Wallet.fromMnemonic(ethTestConfig.test_mnemonic as string, "m/44'/60'/0'/0/0").privateKey;
    } else {
        mainWalletPK = ensureVariable(process.env.MASTER_WALLET_PK, 'Main wallet private key');
    }

    const l2NodeUrl = ensureVariable(
        process.env.ZKSYNC_WEB3_API_URL || process.env.API_WEB3_JSON_RPC_HTTP_URL,
        'L2 node URL'
    );
    const l2Provider = new zksync.Provider(l2NodeUrl);
    const baseTokenAddress = await l2Provider.getBaseTokenContractAddress();

<<<<<<< HEAD
    const l1NodeUrl = ensureVariable(
        process.env.BRIDGE_LAYER_WEB3_URL || process.env.L1_RPC_ADDRESS || process.env.ETH_CLIENT_WEB3_URL,
        'L1 node URL'
    );
=======
    const l1NodeUrl = ensureVariable(process.env.L1_RPC_ADDRESS || process.env.ETH_CLIENT_WEB3_URL, 'L1 node URL');
    console.log('l1NodeUrl', l1NodeUrl);
>>>>>>> 03e15d29
    const wsL2NodeUrl = ensureVariable(
        process.env.ZKSYNC_WEB3_WS_API_URL || process.env.API_WEB3_JSON_RPC_WS_URL,
        'WS L2 node URL'
    );
    const contractVerificationUrl = process.env.ZKSYNC_ENV!.startsWith('ext-node')
        ? process.env.CONTRACT_VERIFIER_URL!
        : ensureVariable(process.env.CONTRACT_VERIFIER_URL, 'Contract verification API');

    const tokens = getTokens(process.env.CHAIN_ETH_NETWORK || 'localhost');
    // wBTC is chosen because it has decimals different from ETH (8 instead of 18).
    // Using this token will help us to detect decimals-related errors.
    // but if it's not available, we'll use the first token from the list.
    let token = tokens.find((token: { symbol: string }) => token.symbol == 'WBTC')!;
    if (!token) {
        token = tokens[0];
    }
    const weth = tokens.find((token: { symbol: string }) => token.symbol == 'WETH')!;
    const baseToken = tokens.find((token: { address: string }) =>
        zksync.utils.isAddressEq(token.address, baseTokenAddress)
    )!;

    // `waitForServer` is expected to be executed. Otherwise this call may throw.
    const l2TokenAddress = await new zksync.Wallet(
        mainWalletPK,
        l2Provider,
        ethers.getDefaultProvider(l1NodeUrl)
    ).l2TokenAddress(token.address);

    const l2WethAddress = await new zksync.Wallet(
        mainWalletPK,
        l2Provider,
        ethers.getDefaultProvider(l1NodeUrl)
    ).l2TokenAddress(weth.address);

    const baseTokenAddressL2 = L2_BASE_TOKEN_ADDRESS;

    return {
        network,
        mainWalletPK,
        l2NodeUrl,
        l1NodeUrl,
        wsL2NodeUrl,
        contractVerificationUrl,
        erc20Token: {
            name: token.name,
            symbol: token.symbol,
            decimals: token.decimals,
            l1Address: token.address,
            l2Address: l2TokenAddress
        },
        wethToken: {
            name: weth.name,
            symbol: weth.symbol,
            decimals: weth.decimals,
            l1Address: weth.address,
            l2Address: l2WethAddress
        },
        baseToken: {
            name: baseToken?.name || token.name,
            symbol: baseToken?.symbol || token.symbol,
            decimals: baseToken?.decimals || token.decimals,
            l1Address: baseToken?.address || token.address,
            l2Address: baseTokenAddressL2
        }
    };
}

/**
 * Checks that variable is not `undefined`, throws an error otherwise.
 */
function ensureVariable(value: string | undefined, variableName: string): string {
    if (!value) {
        throw new Error(`${variableName} is not defined in the env`);
    }
    return value;
}

type L1Token = {
    name: string;
    symbol: string;
    decimals: number;
    address: string;
};

function getTokens(network: string): L1Token[] {
    const configPath = `${process.env.ZKSYNC_HOME}/etc/tokens/${network}.json`;
    if (!fs.existsSync(configPath)) {
        return [];
    }
    return JSON.parse(
        fs.readFileSync(configPath, {
            encoding: 'utf-8'
        })
    );
}<|MERGE_RESOLUTION|>--- conflicted
+++ resolved
@@ -68,15 +68,11 @@
     const l2Provider = new zksync.Provider(l2NodeUrl);
     const baseTokenAddress = await l2Provider.getBaseTokenContractAddress();
 
-<<<<<<< HEAD
     const l1NodeUrl = ensureVariable(
         process.env.BRIDGE_LAYER_WEB3_URL || process.env.L1_RPC_ADDRESS || process.env.ETH_CLIENT_WEB3_URL,
         'L1 node URL'
     );
-=======
-    const l1NodeUrl = ensureVariable(process.env.L1_RPC_ADDRESS || process.env.ETH_CLIENT_WEB3_URL, 'L1 node URL');
     console.log('l1NodeUrl', l1NodeUrl);
->>>>>>> 03e15d29
     const wsL2NodeUrl = ensureVariable(
         process.env.ZKSYNC_WEB3_WS_API_URL || process.env.API_WEB3_JSON_RPC_WS_URL,
         'WS L2 node URL'
