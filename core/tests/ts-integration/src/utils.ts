import { spawn as _spawn, ChildProcessWithoutNullStreams, type ProcessEnvOptions } from 'child_process';
import { assert } from 'chai';
import { FileConfig, getConfigPath } from 'utils/build/file-configs';
import { killPidWithAllChilds } from 'utils/build/kill';
import * as utils from 'utils';
import fs from 'node:fs/promises';
import * as zksync from 'zksync-ethers';
import * as fsSync from 'fs';
import YAML from 'yaml';

// executes a command in background and returns a child process handle
// by default pipes data to parent's stdio but this can be overridden
export function runServerInBackground({
    components,
    stdio,
    cwd,
    env,
    useZkStack,
    chain
}: {
    components?: string[];
    stdio: any;
    cwd?: ProcessEnvOptions['cwd'];
    env?: ProcessEnvOptions['env'];
    useZkStack?: boolean;
    newL1GasPrice?: string;
    newPubdataPrice?: string;
    chain?: string;
}): ChildProcessWithoutNullStreams {
    let command = '';
    if (useZkStack) {
        command = 'zkstack chain server';
        if (chain) {
            command += ` --chain ${chain}`;
        }
    } else {
        command = 'zk server';
    }
    if (components && components.length > 0) {
        command += ` --components=${components.join(',')}`;
    }
    command = command.replace(/\n/g, ' ');
    console.log(`Run command ${command}`);
    return _spawn(command, { stdio: stdio, shell: true, detached: true, cwd, env });
}

export interface MainNodeSpawnOptions {
    enableConsensus: boolean;
    ethClientWeb3Url: string;
    apiWeb3JsonRpcHttpUrl: string;
    baseTokenAddress: string;
}

export enum NodeType {
    MAIN = 'zksync_server',
    EXT = 'zksync_external_node'
}

export class Node<TYPE extends NodeType> {
    constructor(public proc: ChildProcessWithoutNullStreams, public l2NodeUrl: string, private readonly type: TYPE) {}

    public async terminate() {
        try {
            await killPidWithAllChilds(this.proc.pid!, 9);
        } catch (err) {
            console.log(`ignored error: ${err}`);
        }
    }

    /**
     * Terminates all main node processes running.
     *
     * WARNING: This is not safe to use when running nodes on multiple chains.
     */
    public static async killAll(type: NodeType) {
        try {
            await utils.exec(`killall -KILL ${type}`);
        } catch (err) {
            console.log(`ignored error: ${err}`);
        }
    }

    public async killAndWaitForShutdown() {
        await this.terminate();
        // Wait until it's really stopped.
        let iter = 0;
        while (iter < 30) {
            try {
                let provider = new zksync.Provider(this.l2NodeUrl);
                await provider.getBlockNumber();
                await utils.sleep(2);
                iter += 1;
            } catch (_) {
                // When exception happens, we assume that server died.
                return;
            }
        }
        // It's going to panic anyway, since the server is a singleton entity, so better to exit early.
        throw new Error(`${this.type} didn't stop after a kill request`);
    }
}

interface MainNodeOptions {
    newL1GasPrice?: bigint;
    newPubdataPrice?: bigint;
    customBaseToken?: boolean;
    externalPriceApiClientForcedNumerator?: number;
    externalPriceApiClientForcedDenominator?: number;
    externalPriceApiClientForcedFluctuation?: number;
    baseTokenPricePollingIntervalMs?: number;
    baseTokenAdjusterL1UpdateDeviationPercentage?: number;
}
export class NodeSpawner {
    private readonly generalConfigPath: string | undefined;
    private readonly originalConfig: string | undefined;
    public mainNode: Node<NodeType.MAIN> | null;

    public constructor(
        private readonly pathToHome: string,
        private readonly logs: fs.FileHandle,
        private readonly fileConfig: FileConfig,
        private readonly options: MainNodeSpawnOptions,
        private env?: ProcessEnvOptions['env']
<<<<<<< HEAD
    ) {}
=======
    ) {
        this.mainNode = null;
        if (fileConfig.loadFromFile) {
            this.generalConfigPath = getConfigPath({
                pathToHome,
                chain: fileConfig.chain,
                configsFolder: 'configs',
                config: 'general.yaml'
            });
            this.originalConfig = fsSync.readFileSync(this.generalConfigPath, 'utf8');
        }
    }

    public async killAndSpawnMainNode(configOverrides: MainNodeOptions | null = null): Promise<void> {
        if (this.mainNode != null) {
            await this.mainNode.killAndWaitForShutdown();
            this.mainNode = null;
        }
        this.mainNode = await this.spawnMainNode(configOverrides);
    }
>>>>>>> c26c8866

    private async spawnMainNode(overrides: MainNodeOptions | null): Promise<Node<NodeType.MAIN>> {
        const env = this.env ?? process.env;
        const { fileConfig, pathToHome, options, logs } = this;

        const testMode = overrides?.newPubdataPrice != null || overrides?.newL1GasPrice != null;

        console.log('Overrides: ', overrides);

        if (fileConfig.loadFromFile) {
            this.restoreConfig();
            const config = this.readFileConfig();
            config['state_keeper']['transaction_slots'] = testMode ? 1 : 8192;

            if (overrides != null) {
                if (overrides.newL1GasPrice) {
                    config['eth']['gas_adjuster']['internal_enforced_l1_gas_price'] = overrides.newL1GasPrice;
                }

                if (overrides.newPubdataPrice) {
                    config['eth']['gas_adjuster']['internal_enforced_pubdata_price'] = overrides.newPubdataPrice;
                }

                if (overrides.externalPriceApiClientForcedNumerator !== undefined) {
                    config['external_price_api_client']['forced_numerator'] =
                        overrides.externalPriceApiClientForcedNumerator;
                }

                if (overrides.externalPriceApiClientForcedDenominator !== undefined) {
                    config['external_price_api_client']['forced_denominator'] =
                        overrides.externalPriceApiClientForcedDenominator;
                }

                if (overrides.externalPriceApiClientForcedFluctuation !== undefined) {
                    config['external_price_api_client']['forced_fluctuation'] =
                        overrides.externalPriceApiClientForcedFluctuation;
                }

                if (overrides.baseTokenPricePollingIntervalMs !== undefined) {
                    const cacheUpdateInterval = overrides.baseTokenPricePollingIntervalMs / 2;
                    // To reduce price polling interval we also need to reduce base token receipt checking and tx sending sleeps as they are blocking the poller. Also cache update needs to be reduced appropriately.

                    config['base_token_adjuster']['l1_receipt_checking_sleep_ms'] =
                        overrides.baseTokenPricePollingIntervalMs;
                    config['base_token_adjuster']['l1_tx_sending_sleep_ms'] = overrides.baseTokenPricePollingIntervalMs;
                    config['base_token_adjuster']['price_polling_interval_ms'] =
                        overrides.baseTokenPricePollingIntervalMs;
                    config['base_token_adjuster']['price_cache_update_interval_ms'] = cacheUpdateInterval;
                }

                if (overrides.baseTokenAdjusterL1UpdateDeviationPercentage !== undefined) {
                    config['base_token_adjuster']['l1_update_deviation_percentage'] =
                        overrides.baseTokenAdjusterL1UpdateDeviationPercentage;
                }
            }

            this.writeFileConfig(config);
        } else {
            env['DATABASE_MERKLE_TREE_MODE'] = 'full';

            if (overrides != null) {
                if (overrides.newPubdataPrice) {
                    env['ETH_SENDER_GAS_ADJUSTER_INTERNAL_ENFORCED_PUBDATA_PRICE'] =
                        overrides.newPubdataPrice.toString();
                }

                if (overrides.newL1GasPrice) {
                    // We need to ensure that each transaction gets into its own batch for more fair comparison.
                    env['ETH_SENDER_GAS_ADJUSTER_INTERNAL_ENFORCED_L1_GAS_PRICE'] = overrides.newL1GasPrice.toString();
                }

                if (overrides.externalPriceApiClientForcedNumerator !== undefined) {
                    env['EXTERNAL_PRICE_API_CLIENT_FORCED_NUMERATOR'] =
                        overrides.externalPriceApiClientForcedNumerator.toString();
                }

                if (overrides.externalPriceApiClientForcedDenominator !== undefined) {
                    env['EXTERNAL_PRICE_API_CLIENT_FORCED_DENOMINATOR'] =
                        overrides.externalPriceApiClientForcedDenominator.toString();
                }

                if (overrides.externalPriceApiClientForcedFluctuation !== undefined) {
                    env['EXTERNAL_PRICE_API_CLIENT_FORCED_FLUCTUATION'] =
                        overrides.externalPriceApiClientForcedFluctuation.toString();
                }

                if (overrides.baseTokenPricePollingIntervalMs !== undefined) {
                    const cacheUpdateInterval = overrides.baseTokenPricePollingIntervalMs / 2;
                    // To reduce price polling interval we also need to reduce base token receipt checking and tx sending sleeps as they are blocking the poller. Also cache update needs to be reduced appropriately.
                    env['BASE_TOKEN_ADJUSTER_L1_RECEIPT_CHECKING_SLEEP_MS'] =
                        overrides.baseTokenPricePollingIntervalMs.toString();
                    env['BASE_TOKEN_ADJUSTER_L1_TX_SENDING_SLEEP_MS'] =
                        overrides.baseTokenPricePollingIntervalMs.toString();
                    env['BASE_TOKEN_ADJUSTER_PRICE_POLLING_INTERVAL_MS'] =
                        overrides.baseTokenPricePollingIntervalMs.toString();
                    env['BASE_TOKEN_ADJUSTER_PRICE_CACHE_UPDATE_INTERVAL_MS'] = cacheUpdateInterval.toString();
                }

                if (overrides.baseTokenAdjusterL1UpdateDeviationPercentage !== undefined) {
                    env['BASE_TOKEN_ADJUSTER_L1_UPDATE_DEVIATION_PERCENTAGE'] =
                        overrides.baseTokenAdjusterL1UpdateDeviationPercentage.toString();
                }
            }

            if (testMode) {
                // We need to ensure that each transaction gets into its own batch for more fair comparison.
                env['CHAIN_STATE_KEEPER_TRANSACTION_SLOTS'] = '1';
            }
        }

        let components = 'api,tree,eth,state_keeper,da_dispatcher,vm_runner_protective_reads';
        if (options.enableConsensus) {
            components += ',consensus';
        }
        if (options.baseTokenAddress != zksync.utils.LEGACY_ETH_ADDRESS) {
            components += ',base_token_ratio_persister';
        }
        let proc = runServerInBackground({
            components: [components],
            stdio: ['ignore', logs, logs],
            cwd: pathToHome,
            env: env,
            useZkStack: fileConfig.loadFromFile,
            chain: fileConfig.chain
        });

        // Wait until the main node starts responding.
        await waitForNodeToStart(proc, options.apiWeb3JsonRpcHttpUrl);
        return new Node(proc, options.apiWeb3JsonRpcHttpUrl, NodeType.MAIN);
    }

    public restoreConfig() {
        if (this.generalConfigPath != void 0 && this.originalConfig != void 0)
            fsSync.writeFileSync(this.generalConfigPath, this.originalConfig, 'utf8');
    }

    private readFileConfig() {
        if (this.generalConfigPath == void 0)
            throw new Error('Trying to set property in config while not in file mode');
        const generalConfig = fsSync.readFileSync(this.generalConfigPath, 'utf8');
        return YAML.parse(generalConfig);
    }

    private writeFileConfig(config: any) {
        if (this.generalConfigPath == void 0)
            throw new Error('Trying to set property in config while not in file mode');

        const newGeneralConfig = YAML.stringify(config);
        fsSync.writeFileSync(this.generalConfigPath, newGeneralConfig, 'utf8');
    }
}

async function waitForNodeToStart(proc: ChildProcessWithoutNullStreams, l2Url: string) {
    while (true) {
        try {
            const l2Provider = new zksync.Provider(l2Url);
            const blockNumber = await l2Provider.getBlockNumber();
            if (blockNumber != 0) {
                console.log(`Initialized node API on ${l2Url}; latest block: ${blockNumber}`);
                break;
            }
        } catch (err) {
            if (proc.exitCode != null) {
                assert.fail(`server failed to start, exitCode = ${proc.exitCode}`);
            }
            console.log(`Node waiting for API on ${l2Url}`);
            await utils.sleep(1);
        }
    }
}<|MERGE_RESOLUTION|>--- conflicted
+++ resolved
@@ -57,7 +57,7 @@
 }
 
 export class Node<TYPE extends NodeType> {
-    constructor(public proc: ChildProcessWithoutNullStreams, public l2NodeUrl: string, private readonly type: TYPE) {}
+    constructor(public proc: ChildProcessWithoutNullStreams, public l2NodeUrl: string, private readonly type: TYPE) { }
 
     public async terminate() {
         try {
@@ -121,9 +121,6 @@
         private readonly fileConfig: FileConfig,
         private readonly options: MainNodeSpawnOptions,
         private env?: ProcessEnvOptions['env']
-<<<<<<< HEAD
-    ) {}
-=======
     ) {
         this.mainNode = null;
         if (fileConfig.loadFromFile) {
@@ -144,7 +141,6 @@
         }
         this.mainNode = await this.spawnMainNode(configOverrides);
     }
->>>>>>> c26c8866
 
     private async spawnMainNode(overrides: MainNodeOptions | null): Promise<Node<NodeType.MAIN>> {
         const env = this.env ?? process.env;
