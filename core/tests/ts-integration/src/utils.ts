import { spawn as _spawn, ChildProcessWithoutNullStreams, type ProcessEnvOptions } from 'child_process';
import { assert } from 'chai';
import { FileConfig, getConfigPath } from 'utils/build/file-configs';
import { killPidWithAllChilds } from 'utils/build/kill';
import * as utils from 'utils';
import fs from 'node:fs/promises';
import * as zksync from 'zksync-ethers';
import * as fsSync from 'fs';
import YAML from 'yaml';

// executes a command in background and returns a child process handle
// by default pipes data to parent's stdio but this can be overridden
export function runServerInBackground({
    components,
    stdio,
    cwd,
    env,
    useZkStack,
    chain
}: {
    components?: string[];
    stdio: any;
    cwd?: ProcessEnvOptions['cwd'];
    env?: ProcessEnvOptions['env'];
    useZkStack?: boolean;
    newL1GasPrice?: string;
    newPubdataPrice?: string;
    chain?: string;
}): ChildProcessWithoutNullStreams {
    let command = '';
    if (useZkStack) {
        command = 'zkstack chain server';
        if (chain) {
            command += ` --chain ${chain}`;
        }
    } else {
        command = 'zk server';
    }
    if (components && components.length > 0) {
        command += ` --components=${components.join(',')}`;
    }
    command = command.replace(/\n/g, ' ');
    console.log(`Run command ${command}`);
    return _spawn(command, { stdio: stdio, shell: true, detached: true, cwd, env });
}

export interface MainNodeSpawnOptions {
    enableConsensus: boolean;
    ethClientWeb3Url: string;
    apiWeb3JsonRpcHttpUrl: string;
    baseTokenAddress: string;
}

export enum NodeType {
    MAIN = 'zksync_server',
    EXT = 'zksync_external_node'
}

export class Node<TYPE extends NodeType> {
    constructor(public proc: ChildProcessWithoutNullStreams, public l2NodeUrl: string, private readonly type: TYPE) { }

    public async terminate() {
        try {
            await killPidWithAllChilds(this.proc.pid!, 9);
        } catch (err) {
            console.log(`ignored error: ${err}`);
        }
    }

    /**
     * Terminates all main node processes running.
     *
     * WARNING: This is not safe to use when running nodes on multiple chains.
     */
    public static async killAll(type: NodeType) {
        try {
            await utils.exec(`killall -KILL ${type}`);
        } catch (err) {
            console.log(`ignored error: ${err}`);
        }
    }

    public async killAndWaitForShutdown() {
        await this.terminate();
        // Wait until it's really stopped.
        let iter = 0;
        while (iter < 30) {
            try {
                let provider = new zksync.Provider(this.l2NodeUrl);
                await provider.getBlockNumber();
                await utils.sleep(2);
                iter += 1;
            } catch (_) {
                // When exception happens, we assume that server died.
                return;
            }
        }
        // It's going to panic anyway, since the server is a singleton entity, so better to exit early.
        throw new Error(`${this.type} didn't stop after a kill request`);
    }
}

interface MainNodeOptions {
    newL1GasPrice?: bigint;
    newPubdataPrice?: bigint;
    customBaseToken?: boolean;
    externalPriceApiClientForcedNumerator?: number;
    externalPriceApiClientForcedDenominator?: number;
    externalPriceApiClientForcedFluctuation?: number;
    baseTokenPricePollingIntervalMs?: number;
    baseTokenAdjusterL1UpdateDeviationPercentage?: number;
}
export class NodeSpawner {
    private readonly generalConfigPath: string | undefined;
    private readonly originalConfig: string | undefined;
    public mainNode: Node<NodeType.MAIN> | null;

    public constructor(
        private readonly pathToHome: string,
        private readonly logs: fs.FileHandle,
        private readonly fileConfig: FileConfig,
        private readonly options: MainNodeSpawnOptions,
        private env?: ProcessEnvOptions['env']
<<<<<<< HEAD
    ) { }
=======
    ) {
        this.mainNode = null;
        if (fileConfig.loadFromFile) {
            this.generalConfigPath = getConfigPath({
                pathToHome,
                chain: fileConfig.chain,
                configsFolder: 'configs',
                config: 'general.yaml'
            });
            this.originalConfig = fsSync.readFileSync(this.generalConfigPath, 'utf8');
        }
    }

    public async killAndSpawnMainNode(configOverrides: MainNodeOptions | null = null): Promise<void> {
        if (this.mainNode != null) {
            await this.mainNode.killAndWaitForShutdown();
            this.mainNode = null;
        }
        this.mainNode = await this.spawnMainNode(configOverrides);
    }
>>>>>>> 8db7e930

    private async spawnMainNode(overrides: MainNodeOptions | null): Promise<Node<NodeType.MAIN>> {
        const env = this.env ?? process.env;
        const { fileConfig, pathToHome, options, logs } = this;

        const testMode = overrides?.newPubdataPrice != null || overrides?.newL1GasPrice != null;

        console.log('Overrides: ', overrides);

        if (fileConfig.loadFromFile) {
            this.restoreConfig();
            const config = this.readFileConfig();
            config['state_keeper']['transaction_slots'] = testMode ? 1 : 8192;

            if (overrides != null) {
                if (overrides.newL1GasPrice) {
                    config['eth']['gas_adjuster']['internal_enforced_l1_gas_price'] = overrides.newL1GasPrice;
                }

                if (overrides.newPubdataPrice) {
                    config['eth']['gas_adjuster']['internal_enforced_pubdata_price'] = overrides.newPubdataPrice;
                }

                if (overrides.externalPriceApiClientForcedNumerator !== undefined) {
                    config['external_price_api_client']['forced_numerator'] =
                        overrides.externalPriceApiClientForcedNumerator;
                }

                if (overrides.externalPriceApiClientForcedDenominator !== undefined) {
                    config['external_price_api_client']['forced_denominator'] =
                        overrides.externalPriceApiClientForcedDenominator;
                }

                if (overrides.externalPriceApiClientForcedFluctuation !== undefined) {
                    config['external_price_api_client']['forced_fluctuation'] =
                        overrides.externalPriceApiClientForcedFluctuation;
                }

                if (overrides.baseTokenPricePollingIntervalMs !== undefined) {
                    const cacheUpdateInterval = overrides.baseTokenPricePollingIntervalMs / 2;
                    // To reduce price polling interval we also need to reduce base token receipt checking and tx sending sleeps as they are blocking the poller. Also cache update needs to be reduced appropriately.

                    config['base_token_adjuster']['l1_receipt_checking_sleep_ms'] =
                        overrides.baseTokenPricePollingIntervalMs;
                    config['base_token_adjuster']['l1_tx_sending_sleep_ms'] = overrides.baseTokenPricePollingIntervalMs;
                    config['base_token_adjuster']['price_polling_interval_ms'] =
                        overrides.baseTokenPricePollingIntervalMs;
                    config['base_token_adjuster']['price_cache_update_interval_ms'] = cacheUpdateInterval;
                }

                if (overrides.baseTokenAdjusterL1UpdateDeviationPercentage !== undefined) {
                    config['base_token_adjuster']['l1_update_deviation_percentage'] =
                        overrides.baseTokenAdjusterL1UpdateDeviationPercentage;
                }
            }

            this.writeFileConfig(config);
        } else {
            env['DATABASE_MERKLE_TREE_MODE'] = 'full';

            if (overrides != null) {
                if (overrides.newPubdataPrice) {
                    env['ETH_SENDER_GAS_ADJUSTER_INTERNAL_ENFORCED_PUBDATA_PRICE'] =
                        overrides.newPubdataPrice.toString();
                }

                if (overrides.newL1GasPrice) {
                    // We need to ensure that each transaction gets into its own batch for more fair comparison.
                    env['ETH_SENDER_GAS_ADJUSTER_INTERNAL_ENFORCED_L1_GAS_PRICE'] = overrides.newL1GasPrice.toString();
                }

                if (overrides.externalPriceApiClientForcedNumerator !== undefined) {
                    env['EXTERNAL_PRICE_API_CLIENT_FORCED_NUMERATOR'] =
                        overrides.externalPriceApiClientForcedNumerator.toString();
                }

                if (overrides.externalPriceApiClientForcedDenominator !== undefined) {
                    env['EXTERNAL_PRICE_API_CLIENT_FORCED_DENOMINATOR'] =
                        overrides.externalPriceApiClientForcedDenominator.toString();
                }

                if (overrides.externalPriceApiClientForcedFluctuation !== undefined) {
                    env['EXTERNAL_PRICE_API_CLIENT_FORCED_FLUCTUATION'] =
                        overrides.externalPriceApiClientForcedFluctuation.toString();
                }

                if (overrides.baseTokenPricePollingIntervalMs !== undefined) {
                    const cacheUpdateInterval = overrides.baseTokenPricePollingIntervalMs / 2;
                    // To reduce price polling interval we also need to reduce base token receipt checking and tx sending sleeps as they are blocking the poller. Also cache update needs to be reduced appropriately.
                    env['BASE_TOKEN_ADJUSTER_L1_RECEIPT_CHECKING_SLEEP_MS'] =
                        overrides.baseTokenPricePollingIntervalMs.toString();
                    env['BASE_TOKEN_ADJUSTER_L1_TX_SENDING_SLEEP_MS'] =
                        overrides.baseTokenPricePollingIntervalMs.toString();
                    env['BASE_TOKEN_ADJUSTER_PRICE_POLLING_INTERVAL_MS'] =
                        overrides.baseTokenPricePollingIntervalMs.toString();
                    env['BASE_TOKEN_ADJUSTER_PRICE_CACHE_UPDATE_INTERVAL_MS'] = cacheUpdateInterval.toString();
                }

                if (overrides.baseTokenAdjusterL1UpdateDeviationPercentage !== undefined) {
                    env['BASE_TOKEN_ADJUSTER_L1_UPDATE_DEVIATION_PERCENTAGE'] =
                        overrides.baseTokenAdjusterL1UpdateDeviationPercentage.toString();
                }
            }

            if (testMode) {
                // We need to ensure that each transaction gets into its own batch for more fair comparison.
                env['CHAIN_STATE_KEEPER_TRANSACTION_SLOTS'] = '1';
            }
        }

        let components = 'api,tree,eth,state_keeper,da_dispatcher,vm_runner_protective_reads';
        if (options.enableConsensus) {
            components += ',consensus';
        }
        if (options.baseTokenAddress != zksync.utils.LEGACY_ETH_ADDRESS) {
            components += ',base_token_ratio_persister';
        }
        let proc = runServerInBackground({
            components: [components],
            stdio: ['ignore', logs, logs],
            cwd: pathToHome,
            env: env,
            useZkStack: fileConfig.loadFromFile,
            chain: fileConfig.chain
        });

        // Wait until the main node starts responding.
        await waitForNodeToStart(proc, options.apiWeb3JsonRpcHttpUrl);
        return new Node(proc, options.apiWeb3JsonRpcHttpUrl, NodeType.MAIN);
    }

    public restoreConfig() {
        if (this.generalConfigPath != void 0 && this.originalConfig != void 0)
            fsSync.writeFileSync(this.generalConfigPath, this.originalConfig, 'utf8');
    }

    private readFileConfig() {
        if (this.generalConfigPath == void 0)
            throw new Error('Trying to set property in config while not in file mode');
        const generalConfig = fsSync.readFileSync(this.generalConfigPath, 'utf8');
        return YAML.parse(generalConfig);
    }

    private writeFileConfig(config: any) {
        if (this.generalConfigPath == void 0)
            throw new Error('Trying to set property in config while not in file mode');

        const newGeneralConfig = YAML.stringify(config);
        fsSync.writeFileSync(this.generalConfigPath, newGeneralConfig, 'utf8');
    }
}

async function waitForNodeToStart(proc: ChildProcessWithoutNullStreams, l2Url: string) {
    while (true) {
        try {
            const l2Provider = new zksync.Provider(l2Url);
            const blockNumber = await l2Provider.getBlockNumber();
            if (blockNumber != 0) {
                console.log(`Initialized node API on ${l2Url}; latest block: ${blockNumber}`);
                break;
            }
        } catch (err) {
            if (proc.exitCode != null) {
                assert.fail(`server failed to start, exitCode = ${proc.exitCode}`);
            }
            console.log(`Node waiting for API on ${l2Url}`);
            await utils.sleep(1);
        }
    }
}<|MERGE_RESOLUTION|>--- conflicted
+++ resolved
@@ -121,9 +121,6 @@
         private readonly fileConfig: FileConfig,
         private readonly options: MainNodeSpawnOptions,
         private env?: ProcessEnvOptions['env']
-<<<<<<< HEAD
-    ) { }
-=======
     ) {
         this.mainNode = null;
         if (fileConfig.loadFromFile) {
@@ -144,7 +141,6 @@
         }
         this.mainNode = await this.spawnMainNode(configOverrides);
     }
->>>>>>> 8db7e930
 
     private async spawnMainNode(overrides: MainNodeOptions | null): Promise<Node<NodeType.MAIN>> {
         const env = this.env ?? process.env;
