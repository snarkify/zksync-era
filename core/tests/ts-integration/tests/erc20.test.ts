--- conflicted
+++ resolved
@@ -205,14 +205,8 @@
         // It throws once it gets status == 0 in the receipt and doesn't wait for the finalization.
         const l2Hash = zksync.utils.getL2HashFromPriorityOp(l1Receipt, await alice.provider.getMainContractAddress());
         const l2TxReceipt = await alice.provider.getTransactionReceipt(l2Hash);
-<<<<<<< HEAD
-        await waitUntilBlockFinalized(alice, l2TxReceipt.blockNumber);
-
+        await waitUntilBlockFinalized(alice, l2TxReceipt!.blockNumber);
         await sleep(25000);
-
-=======
-        await waitUntilBlockFinalized(alice, l2TxReceipt!.blockNumber);
->>>>>>> 2fa2249d
         // Claim failed deposit.
         await expect(alice.claimFailedDeposit(l2Hash)).toBeAccepted();
         await expect(alice.getBalanceL1(tokenDetails.l1Address)).resolves.toEqual(initialBalance);
