/**
 * Generic tests checking the deployed smart contract behavior.
 *
 * Note: if you are going to write multiple tests checking specific topic (e.g. `CREATE2` behavior or something like this),
 * consider creating a separate suite.
 * Let's try to keep only relatively simple and self-contained tests here.
 */

import { TestMaster } from '../src';
import { deployContract, getTestContract, scaledGasPrice, waitForNewL1Batch } from '../src/helpers';
import { shouldOnlyTakeFee } from '../src/modifiers/balance-checker';

import * as ethers from 'ethers';
import * as zksync from 'zksync-ethers';
import * as elliptic from 'elliptic';
import { RetryProvider } from '../src/retry-provider';

const SECONDS = 1000;
jest.setTimeout(300 * SECONDS);

// TODO: Leave only important ones.
const contracts = {
    counter: getTestContract('Counter'),
    constructor: getTestContract('SimpleConstructor'),
    expensive: getTestContract('Expensive'),
    infinite: getTestContract('InfiniteLoop'),
    create: {
        ...getTestContract('Import'),
        factoryDep: getTestContract('Foo').bytecode
    },
    context: getTestContract('Context'),
    error: getTestContract('SimpleRequire')
};

describe('Smart contract behavior checks', () => {
    let testMaster: TestMaster;
    let alice: zksync.Wallet;

    // Contracts shared in several tests.
    let counterContract: zksync.Contract;
    let expensiveContract: zksync.Contract;

    beforeAll(() => {
        testMaster = TestMaster.getInstance(__filename);
        alice = testMaster.mainAccount();
    });

    test('Should deploy & call a contract', async () => {
        counterContract = await deployContract(alice, contracts.counter, []);
        const feeCheck = await shouldOnlyTakeFee(alice);

        // Change the storage slot and ensure it actually changes.
        expect(counterContract.get()).resolves.toEqual(0n);
        await expect(counterContract.increment(42)).toBeAccepted([feeCheck]);
        expect(counterContract.get()).resolves.toEqual(42n);
    });

    test('Should deploy contract with a constructor', async () => {
        const contract1 = await deployContract(alice, contracts.constructor, [2, 3, false]);
        await expect(contract1.get()).resolves.toEqual(2n * 3n);

        const contract2 = await deployContract(alice, contracts.constructor, [5, 10, false]);
        await expect(contract2.get()).resolves.toEqual(5n * 10n);
    });

    test('Should deploy contract with create', async () => {
        const contractFactory = new zksync.ContractFactory(contracts.create.abi, contracts.create.bytecode, alice);
        const contract = (await contractFactory.deploy({
            customData: {
                factoryDeps: [contracts.create.factoryDep]
            }
        })) as zksync.Contract;
        await contract.waitForDeployment();
        await expect(contract.getFooName()).resolves.toBe('Foo');
    });

    test('Should perform "expensive" contract calls', async () => {
        expensiveContract = await deployContract(alice, contracts.expensive, []);
        //  Check that the transaction that is too expensive would be rejected by the API server.
        await expect(expensiveContract.expensive(15000)).toBeRejected();
    });

    test('Should perform underpriced "expensive" contract calls', async () => {
        //  Check that processable transaction may fail with "out of gas" error.
        // To do so, we estimate gas for arg "1" and supply it to arg "20".
        // This guarantees that transaction won't fail during verification.
        const lowGasLimit = await expensiveContract.expensive.estimateGas(1);
        await expect(
            expensiveContract.expensive(20, {
                gasLimit: lowGasLimit
            })
        ).toBeReverted();
    });

    test('Should fail an infinite loop transaction', async () => {
        if (testMaster.isFastMode()) {
            // TODO: This test currently doesn't work on stage (ZKD-552).
            console.log(`This test is disabled. If you see this line, please check if the issue is resolved`);
            return;
        }

        const gasPrice = await scaledGasPrice(alice);
        const infiniteLoop = await deployContract(alice, contracts.infinite, []);

        // Test eth_call first
        // TODO: provide a proper error for transactions that consume too much gas.
        // await expect(infiniteLoop.callStatic.infiniteLoop()).toBeRejected('cannot estimate transaction: out of gas');
        // ...and then an actual transaction
        await expect(infiniteLoop.infiniteLoop({ gasLimit: 1_000_000, gasPrice })).toBeReverted([]);
        // await expect(infiniteLoop.infiniteLoop({ gasLimit: 1_000_000, gasPrice })).toBeRevertedEstimateGas();
    });

    test('Should test reverting storage logs', async () => {
        // In this test we check that if transaction reverts, it rolls back the storage slots.
        const prevValue = await counterContract.get();
        const gasPrice = await scaledGasPrice(alice);

        // We manually provide a constant, since otherwise the exception would be thrown
        // while estimating gas
        await expect(counterContract.incrementWithRevert(5, true, { gasLimit: 5000000, gasPrice })).toBeReverted();
<<<<<<< HEAD
        // await expect(
        //     counterContract.incrementWithRevert(5, true, { gasLimit: 5000000, gasPrice })
        // ).toBeRevertedEstimateGas();
=======
>>>>>>> dfe03d31

        // The tx has been reverted, so the value Should not have been changed:
        const newValue = await counterContract.get();
        expect(newValue).toEqual(prevValue); // The counter has changed despite the revert
    });

    test('Should not allow invalid constructor calldata', async () => {
        const randomWrongArgs = [12, 12, true];
        await expect(deployContract(alice, contracts.counter, randomWrongArgs)).toBeRejected(
            'incorrect number of arguments to constructor'
        );
    });

    test('Should not allow invalid contract bytecode', async () => {
        // In this test we ensure that bytecode validity is checked by server.

        // Helpers to interact with the RPC API directly.
        const send = (tx: any) => alice.provider.send('eth_sendRawTransaction', [zksync.utils.serializeEip712(tx)]);
        const call = (tx: any) => alice.provider.send('eth_call', [alice.provider.getRpcTransaction(tx)]);
        const estimateGas = (tx: any) => alice.provider.send('eth_estimateGas', [alice.provider.getRpcTransaction(tx)]);
        // Prepares an invalid serialized transaction with the bytecode of provided length.
        const invalidTx = (length: number) => invalidBytecodeTestTransaction(alice.provider, [new Uint8Array(length)]);

        const txWithUnchunkableBytecode = await invalidTx(17);
        const unchunkableError = 'Bytecode length is not divisible by 32';
        await expect(send(txWithUnchunkableBytecode)).toBeRejected(unchunkableError);

        /*
        Ethers v6 error handling is not capable of handling this format of messages.
        See: https://github.com/ethers-io/ethers.js/blob/main/src.ts/providers/provider-jsonrpc.ts#L976
        {
          code: 3,
          message: 'Failed to serialize transaction: factory dependency #0 is invalid: Bytecode length is not divisible by 32'
        }
         */
        await expect(call(txWithUnchunkableBytecode)).toBeRejected(/*unchunkableError*/);
        await expect(estimateGas(txWithUnchunkableBytecode)).toBeRejected(/*unchunkableError*/);

        const txWithBytecodeWithEvenChunks = await invalidTx(64);
        const evenChunksError = 'Bytecode has even number of 32-byte words';
        await expect(send(txWithBytecodeWithEvenChunks)).toBeRejected(evenChunksError);

        /*
        {
          code: 3,
          message: 'Failed to serialize transaction: factory dependency #0 is invalid: Bytecode has even number of 32-byte words'
        }
         */
        await expect(call(txWithBytecodeWithEvenChunks)).toBeRejected(/*evenChunksError*/);
        await expect(estimateGas(txWithBytecodeWithEvenChunks)).toBeRejected(/*evenChunksError*/);

        const longBytecodeLen = zksync.utils.MAX_BYTECODE_LEN_BYTES + 32;
        const txWithTooLongBytecode = await invalidTx(longBytecodeLen);
        const tooLongBytecodeError = `Bytecode too long: ${longBytecodeLen} bytes, while max ${zksync.utils.MAX_BYTECODE_LEN_BYTES} allowed`;
        await expect(send(txWithTooLongBytecode)).toBeRejected(tooLongBytecodeError);
        /*
        {
          code: 3,
          message: 'Failed to serialize transaction: factory dependency #0 is invalid: Bytecode too long: 2097152 bytes, while max 2097120 allowed'
        }
         */
        await expect(call(txWithTooLongBytecode)).toBeRejected(/*tooLongBytecodeError*/);
        await expect(estimateGas(txWithTooLongBytecode)).toBeRejected(/*tooLongBytecodeError*/);
    });

    test('Should interchangeably use ethers for eth calls', async () => {
        // In this test we make sure that we can use `ethers` `Contract` object and provider
        // to do an `eth_Call` and send transactions to ZKsync contract.
        // This check is important to ensure that external apps do not have to use our SDK and
        // can keep using `ethers` on their side.

        const rpcAddress = testMaster.environment().l2NodeUrl;
        const provider = new RetryProvider(rpcAddress);
        const wallet = new ethers.Wallet(alice.privateKey, provider);
        const ethersBasedContract = new ethers.Contract(
            await counterContract.getAddress(),
            counterContract.interface,
            wallet
        );

        const oldValue = await ethersBasedContract.get();
        await expect(ethersBasedContract.increment(1)).toBeAccepted([]);
        expect(ethersBasedContract.get()).resolves.toEqual(oldValue + 1n);
    });

    test('Should check that eth_call works with custom block tags', async () => {
        // Retrieve value normally.
        counterContract = await deployContract(alice, contracts.counter, []);
        const counterValue = await counterContract.get();

        // Check current block tag.
        await expect(counterContract.get.staticCall({ blockTag: 'pending' })).resolves.toEqual(counterValue);

        /*
        Ethers v6 error handling is not capable of handling this format of messages.
        See: https://github.com/ethers-io/ethers.js/blob/main/src.ts/providers/provider-jsonrpc.ts#L976
        {
          "code": -32602,
          "message": "Block with such an ID doesn't exist yet"
        }
         */
        // Block from the future.
        await expect(counterContract.get.staticCall({ blockTag: 1000000000 }))
            .toBeRejected
            //"Block with such an ID doesn't exist yet"
            ();

        // Genesis block
        await expect(counterContract.get.staticCall({ blockTag: 0 })).toBeRejected('could not decode result data');
    });

    test('Should correctly process msg.value inside constructor and in ethCall', async () => {
        const value = 1n;

        // Check that value provided to the constructor is processed.
        const contextContract = await deployContract(alice, contracts.context, [], undefined, { value });
        await expect(contextContract.valueOnCreate()).resolves.toEqual(value);

        // Check that value provided to `eth_Call` is processed.
        // This call won't return anything, but will throw if it'll result in a revert.
        await contextContract.requireMsgValue.staticCall(value, {
            value
        });
    });

    test('Should return correct error during fee estimation', async () => {
        const errorContract = await deployContract(alice, contracts.error, []);

        /*
         {
           "code": 3,
           "message": "execution reverted: longlonglonglonglonglonglonglonglonglonglonglonglonglonglonglonglonglonglonglonglonglonglonglonglonglonglonglonglonglonglonglonglonglonglonglonglonglonglonglonglonglonglonglonglonglonglonglonglonglong",
           "data": "0x08c379a0000000000000000000000000000000000000000000000000000000000000002000000000000000000000000000000000000000000000000000000000000000c86c6f6e676c6f6e676c6f6e676c6f6e676c6f6e676c6f6e676c6f6e676c6f6e676c6f6e676c6f6e676c6f6e676c6f6e676c6f6e676c6f6e676c6f6e676c6f6e676c6f6e676c6f6e676c6f6e676c6f6e676c6f6e676c6f6e676c6f6e676c6f6e676c6f6e676c6f6e676c6f6e676c6f6e676c6f6e676c6f6e676c6f6e676c6f6e676c6f6e676c6f6e676c6f6e676c6f6e676c6f6e676c6f6e676c6f6e676c6f6e676c6f6e676c6f6e676c6f6e676c6f6e676c6f6e676c6f6e676c6f6e676c6f6e676c6f6e676c6f6e67000000000000000000000000000000000000000000000000"
         }
         */
        await expect(errorContract.require_long.estimateGas()).toBeRevertedEstimateGas(/*'longlonglong'*/);
        await expect(errorContract.require_long()).toBeRevertedEthCall(/*'longlonglong'*/);
        await expect(errorContract.new_error.estimateGas()).toBeRevertedEstimateGas(
            undefined,
            '0x157bea60000000000000000000000000000000000000000000000000000000000000000100000000000000000000000000000000000000000000000000000000000000020000000000000000000000000000000000000000000000000000000000000001000000000000000000000000000000000000000000000000000000000000008000000000000000000000000000000000000000000000000000000000000000046461746100000000000000000000000000000000000000000000000000000000'
        );
        // execution reverted: TestError(uint256,uint256,uint256,string)
        await expect(errorContract.new_error.staticCall())
            .toBeRevertedEthCall
            /*
            undefined,
            '0x157bea60000000000000000000000000000000000000000000000000000000000000000100000000000000000000000000000000000000000000000000000000000000020000000000000000000000000000000000000000000000000000000000000001000000000000000000000000000000000000000000000000000000000000008000000000000000000000000000000000000000000000000000000000000000046461746100000000000000000000000000000000000000000000000000000000'
            */
            ();
    });

    test('Should check block properties for tx execution', async () => {
        if (testMaster.isFastMode()) {
            // This test requires a new L1 batch to be created, which may be very time consuming on stage.
            return;
        }

        // This test checks that block properties are correctly provided to the smart contracts.
        // Note that inside the VM we use l1 batches, not l2 blocks.
        // Also we have to use the `pending` block tag for eth calls, because by default it's "latest" and
        // will correspond to the last *sealed* batch (e.g. previous one).

        const contextContract = await deployContract(alice, contracts.context, []);
        const deploymentBlock = await contextContract.deploymentTransaction()!.blockNumber!;
        const deploymentBlockInfo = await alice.provider.getBlock(deploymentBlock);
        // If batch was not sealed, its number may not be present in the receipt.
        const deploymentl1Batch = deploymentBlockInfo.l1BatchNumber ?? (await alice.provider.getL1BatchNumber()) + 1;

        // Check that block gas limit is correct.
        const blockGasLimit = await contextContract.getBlockGasLimit({ blockTag: 'pending' });
        expect(blockGasLimit).toBeGreaterThan(0n);

        // Record values from the contract right after deployment to compare them with new ones later.
        const initialL1Batch = await contextContract.getBlockNumber({
            blockTag: 'pending'
        });
        const initialTimestamp = await contextContract.getBlockTimestamp({
            blockTag: 'pending'
        });
        // Soft check to verify that `tx.gasprice` doesn't revert.
        await contextContract.getTxGasPrice({ blockTag: 'pending' });

        // Check that current number of L1 batch on contract has sane value.
        // Here and below we use "gte"/"gt" instead of strict checks because tests are executed in parallel
        // and we can't guarantee a certain block commitment order.
        expect(initialL1Batch).toBeGreaterThanOrEqual(deploymentl1Batch);

        // Wait till the new L1 batch is created.
        await waitForNewL1Batch(alice);

        // Now we're sure than a new L1 batch is created, we may check the new properties.
        const newL1Batch = await contextContract.getBlockNumber({
            blockTag: 'pending'
        });
        const newTimestamp = await contextContract.getBlockTimestamp({
            blockTag: 'pending'
        });

        expect(newL1Batch).toBeGreaterThan(initialL1Batch); // New L1 batch number must be strictly greater
        expect(newTimestamp).toBeGreaterThanOrEqual(initialTimestamp); // New timestamp must not be less than previous one

        // And finally check block properties for the actual contract execution (not `eth_call`).
        const acceptedBlockLag = 20n;
        const acceptedTimestampLag = 600n;
        await expect(contextContract.checkBlockNumber(newL1Batch, newL1Batch + acceptedBlockLag)).toBeAccepted([]);
        // `newTimestamp` was received from the API, so actual timestamp in the state keeper may be lower.
        // This is why we use `initialTimestamp` here.
        await expect(
            contextContract.checkBlockTimestamp(initialTimestamp, initialTimestamp + acceptedTimestampLag)
        ).toBeAccepted([]);
    });

    test('Should successfully publish a large packable bytecode', async () => {
        // The rough length of the packed bytecode should be 350_000 / 4 = 87500,
        // which should fit into a batch
        const BYTECODE_LEN = 350_016 + 32; // +32 to ensure validity of the bytecode

        // Our current packing algorithm uses 8-byte chunks for dictionary and
        // so in order to make an effectively-packable bytecode, we need to have bytecode
        // consist of the same 2 types of 8-byte chunks.
        // Note, that instead of having 1 type of 8-byte chunks, we need 2 in order to have
        // a unique bytecode for each test run.
        const CHUNK_TYPE_1 = '00000000';
        const CHUNK_TYPE_2 = 'ffffffff';

        let bytecode = '0x';
        while (bytecode.length < BYTECODE_LEN * 2 + 2) {
            if (Math.random() < 0.5) {
                bytecode += CHUNK_TYPE_1;
            } else {
                bytecode += CHUNK_TYPE_2;
            }
        }

        await expect(
            alice.sendTransaction({
                to: alice.address,
                customData: {
                    factoryDeps: [bytecode]
                }
            })
        ).toBeAccepted([]);
    });

    test('Should reject tx with not enough gas for publishing bytecode', async () => {
        // Send a transaction with big unique factory dep and provide gas enough for validation but not for bytecode publishing.
        // Transaction should be rejected by API.

        const BYTECODE_LEN = 50016;
        const bytecode = ethers.hexlify(ethers.randomBytes(BYTECODE_LEN));

        // Estimate gas for "no-op". It's a good estimate for validation gas.
        const gasLimit = await alice.estimateGas({
            to: alice.address,
            data: '0x'
        });

        await expect(
            alice.sendTransaction({
                to: alice.address,
                gasLimit,
                customData: {
                    factoryDeps: [bytecode]
                }
            })
        ).toBeRejected('not enough gas to publish compressed bytecodes');
    });

    test('Should check secp256r1 precompile', async () => {
        const ec = new elliptic.ec('p256');

        const privateKeyHex = '519b423d715f8b581f4fa8ee59f4771a5b44c8130b4e3eacca54a56dda72b464';
        const privateKey = Buffer.from(privateKeyHex, 'hex');

        const message =
            '0x5905238877c77421f73e43ee3da6f2d9e2ccad5fc942dcec0cbd25482935faaf416983fe165b1a045ee2bcd2e6dca3bdf46c4310a7461f9a37960ca672d3feb5473e253605fb1ddfd28065b53cb5858a8ad28175bf9bd386a5e471ea7a65c17cc934a9d791e91491eb3754d03799790fe2d308d16146d5c9b0d0debd97d79ce8';
        const digest = ethers.getBytes(ethers.keccak256(message));
        const signature = ec.sign(digest, privateKey);

        const publicKeyHex =
            '0x1ccbe91c075fc7f4f033bfa248db8fccd3565de94bbfb12f3c59ff46c271bf83ce4014c68811f9a21a1fdb2c0e6113e06db7ca93b7404e78dc7ccd5ca89a4ca9';

        // Check that verification succeeds.
        const res = await alice.provider.call({
            to: '0x0000000000000000000000000000000000000100',
            data: ethers.concat([
                digest,
                '0x' + signature.r.toString('hex'),
                '0x' + signature.s.toString('hex'),
                publicKeyHex
            ])
        });
        expect(res).toEqual('0x0000000000000000000000000000000000000000000000000000000000000001');

        // Send the transaction.
        const tx = await alice.sendTransaction({
            to: '0x0000000000000000000000000000000000000100',
            data: ethers.concat([
                digest,
                '0x' + signature.r.toString('hex'),
                '0x' + signature.s.toString('hex'),
                publicKeyHex
            ])
        });
        const receipt = await tx.wait();
        expect(receipt.status).toEqual(1);
    });

    test('Should check transient storage', async () => {
        const artifact = require(`${
            testMaster.environment().pathToHome
        }/etc/contracts-test-data/artifacts-zk/contracts/storage/storage.sol/StorageTester.json`);
        const contractFactory = new zksync.ContractFactory(artifact.abi, artifact.bytecode, alice);
        const storageContract = (await contractFactory.deploy()) as zksync.Contract;
        await storageContract.waitForDeployment();
        // Tests transient storage, see contract code for details.
        await expect(storageContract.testTransientStore()).toBeAccepted([]);
        // Checks that transient storage is cleaned up after each tx.
        await expect(storageContract.assertTValue(0)).toBeAccepted([]);
    });

    test('Should check code oracle works', async () => {
        // Deploy contract that calls CodeOracle.
        const artifact = require(`${
            testMaster.environment().pathToHome
        }/etc/contracts-test-data/artifacts-zk/contracts/precompiles/precompiles.sol/Precompiles.json`);
        const contractFactory = new zksync.ContractFactory(artifact.abi, artifact.bytecode, alice);
        const contract = (await contractFactory.deploy()) as zksync.Contract;
        await contract.waitForDeployment();

        // Check that CodeOracle can decommit code of just deployed contract.
        const versionedHash = zksync.utils.hashBytecode(artifact.bytecode);
        const expectedBytecodeHash = ethers.keccak256(artifact.bytecode);

        await expect(contract.callCodeOracle(versionedHash, expectedBytecodeHash)).toBeAccepted([]);
    });

    afterAll(async () => {
        await testMaster.deinitialize();
    });
});

async function invalidBytecodeTestTransaction(
    provider: zksync.Provider,
    factoryDeps: Uint8Array[]
): Promise<ethers.TransactionRequest> {
    const chainId = (await provider.getNetwork()).chainId;

    const gasPrice = await provider.getGasPrice();
    const address = zksync.Wallet.createRandom().address;
    const tx: ethers.TransactionRequest = {
        to: address,
        from: address,
        nonce: 0,

        gasLimit: 300000n,

        data: '0x',
        value: 0,
        chainId,

        type: 113,

        maxPriorityFeePerGas: gasPrice,
        maxFeePerGas: gasPrice,

        customData: {
            gasPerPubdata: zksync.utils.DEFAULT_GAS_PER_PUBDATA_LIMIT,
            factoryDeps,
            customSignature: new Uint8Array(17)
        }
    };

    return tx;
}<|MERGE_RESOLUTION|>--- conflicted
+++ resolved
@@ -118,12 +118,6 @@
         // We manually provide a constant, since otherwise the exception would be thrown
         // while estimating gas
         await expect(counterContract.incrementWithRevert(5, true, { gasLimit: 5000000, gasPrice })).toBeReverted();
-<<<<<<< HEAD
-        // await expect(
-        //     counterContract.incrementWithRevert(5, true, { gasLimit: 5000000, gasPrice })
-        // ).toBeRevertedEstimateGas();
-=======
->>>>>>> dfe03d31
 
         // The tx has been reverted, so the value Should not have been changed:
         const newValue = await counterContract.get();
